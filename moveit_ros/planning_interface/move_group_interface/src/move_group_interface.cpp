/*********************************************************************
 * Software License Agreement (BSD License)
 *
 *  Copyright (c) 2014, SRI International
 *  Copyright (c) 2013, Ioan A. Sucan
 *  Copyright (c) 2012, Willow Garage, Inc.
 *  All rights reserved.
 *
 *  Redistribution and use in source and binary forms, with or without
 *  modification, are permitted provided that the following conditions
 *  are met:
 *
 *   * Redistributions of source code must retain the above copyright
 *     notice, this list of conditions and the following disclaimer.
 *   * Redistributions in binary form must reproduce the above
 *     copyright notice, this list of conditions and the following
 *     disclaimer in the documentation and/or other materials provided
 *     with the distribution.
 *   * Neither the name of Willow Garage nor the names of its
 *     contributors may be used to endorse or promote products derived
 *     from this software without specific prior written permission.
 *
 *  THIS SOFTWARE IS PROVIDED BY THE COPYRIGHT HOLDERS AND CONTRIBUTORS
 *  "AS IS" AND ANY EXPRESS OR IMPLIED WARRANTIES, INCLUDING, BUT NOT
 *  LIMITED TO, THE IMPLIED WARRANTIES OF MERCHANTABILITY AND FITNESS
 *  FOR A PARTICULAR PURPOSE ARE DISCLAIMED. IN NO EVENT SHALL THE
 *  COPYRIGHT OWNER OR CONTRIBUTORS BE LIABLE FOR ANY DIRECT, INDIRECT,
 *  INCIDENTAL, SPECIAL, EXEMPLARY, OR CONSEQUENTIAL DAMAGES (INCLUDING,
 *  BUT NOT LIMITED TO, PROCUREMENT OF SUBSTITUTE GOODS OR SERVICES;
 *  LOSS OF USE, DATA, OR PROFITS; OR BUSINESS INTERRUPTION) HOWEVER
 *  CAUSED AND ON ANY THEORY OF LIABILITY, WHETHER IN CONTRACT, STRICT
 *  LIABILITY, OR TORT (INCLUDING NEGLIGENCE OR OTHERWISE) ARISING IN
 *  ANY WAY OUT OF THE USE OF THIS SOFTWARE, EVEN IF ADVISED OF THE
 *  POSSIBILITY OF SUCH DAMAGE.
 *********************************************************************/

/* Author: Ioan Sucan, Sachin Chitta */

#include <stdexcept>
#include <sstream>
#include <memory>
#include <tf2_geometry_msgs/tf2_geometry_msgs.hpp>
#include <moveit/warehouse/constraints_storage.h>
#include <moveit/kinematic_constraints/utils.h>
#include <moveit/move_group/capability_names.h>
#include <moveit/move_group_interface/move_group_interface.h>
#include <moveit/planning_scene_monitor/current_state_monitor.h>
#include <moveit/planning_scene_monitor/planning_scene_monitor.h>
#include <moveit/planning_scene_interface/planning_scene_interface.h>
#include <moveit/trajectory_execution_manager/trajectory_execution_manager.h>
#include <moveit/common_planning_interface_objects/common_objects.h>
#include <moveit/robot_state/conversions.h>
#include <moveit_msgs/action/execute_trajectory.hpp>
#include <moveit_msgs/srv/query_planner_interfaces.hpp>
#include <moveit_msgs/srv/get_cartesian_path.hpp>
#include <moveit_msgs/srv/grasp_planning.hpp>
#include <moveit_msgs/srv/get_planner_params.hpp>
#include <moveit_msgs/srv/set_planner_params.hpp>
#include <moveit/utils/rclcpp_utils.h>

#include <std_msgs/msg/string.hpp>
#include <geometry_msgs/msg/transform_stamped.hpp>
#include <tf2/utils.h>
#include <tf2_eigen/tf2_eigen.hpp>
#include <tf2_ros/transform_listener.h>
#include <rclcpp/rclcpp.hpp>
#include <rclcpp/version.h>

namespace moveit
{
namespace planning_interface
{
const std::string MoveGroupInterface::ROBOT_DESCRIPTION =
    "robot_description";  // name of the robot description (a param name, so it can be changed externally)

const std::string GRASP_PLANNING_SERVICE_NAME = "plan_grasps";  // name of the service that can be used to plan grasps
const rclcpp::Logger LOGGER = rclcpp::get_logger("move_group_interface");

namespace
{
enum ActiveTargetType
{
  JOINT,
  POSE,
  POSITION,
  ORIENTATION
};

// Function to support both Rolling and Humble on the main branch
// Rolling has deprecated the version of the create_client method that takes
// rmw_qos_profile_services_default for the QoS argument
#if RCLCPP_VERSION_GTE(17, 0, 0)  // Rolling
auto qos_default()
{
  return rclcpp::SystemDefaultsQoS();
}
#else  // Humble
auto qos_default()
{
  return rmw_qos_profile_services_default;
}
#endif

}  // namespace

class MoveGroupInterface::MoveGroupInterfaceImpl
{
  friend MoveGroupInterface;

public:
  MoveGroupInterfaceImpl(const rclcpp::Node::SharedPtr& node, const Options& opt,
                         const std::shared_ptr<tf2_ros::Buffer>& tf_buffer, const rclcpp::Duration& wait_for_servers)
    : opt_(opt), node_(node), tf_buffer_(tf_buffer)
  {
<<<<<<< HEAD
    robot_model = opt.robot_model ? opt.robot_model : getSharedRobotModel(node_, opt.robot_description);

=======
    // We have no control on how the passed node is getting executed. To make sure MGI is functional, we're creating
    // our own callback group which is managed in a separate callback thread
    callback_group_ = node_->create_callback_group(rclcpp::CallbackGroupType::MutuallyExclusive,
                                                   false /* don't spin with node executor */);
    callback_executor_.add_callback_group(callback_group_, node->get_node_base_interface());
    callback_thread_ = std::thread([this]() { callback_executor_.spin(); });

    robot_model_ = opt.robot_model ? opt.robot_model : getSharedRobotModel(node_, opt.robot_description);
>>>>>>> f4329785
    if (!getRobotModel())
    {
      std::string error = "Unable to construct robot model. Please make sure all needed information is on the "
                          "parameter server.";
      RCLCPP_FATAL_STREAM(LOGGER, error);
      throw std::runtime_error(error);
    }

    if (!getRobotModel()->hasJointModelGroup(opt.group_name))
    {
      std::string error = "Group '" + opt.group_name + "' was not found.";
      RCLCPP_FATAL_STREAM(LOGGER, error);
      throw std::runtime_error(error);
    }

    // We have no control on how the passed node is getting executed. To make sure MGI is functional, we're creating
    // our own callback group which is managed in a separate callback thread
    callback_group_ = node_->create_callback_group(rclcpp::CallbackGroupType::MutuallyExclusive,
                                                   false /* don't spin with node executor */);
    callback_executor_.add_callback_group(callback_group_, node->get_node_base_interface());
    callback_thread_ = std::thread([this]() { callback_executor_.spin(); });

    joint_model_group_ = getRobotModel()->getJointModelGroup(opt.group_name);

    joint_state_target_ = std::make_shared<moveit::core::RobotState>(getRobotModel());
    joint_state_target_->setToDefaultValues();
    active_target_ = JOINT;
    can_look_ = false;
    look_around_attempts_ = 0;
    can_replan_ = false;
    replan_delay_ = 2.0;
    replan_attempts_ = 1;
    goal_joint_tolerance_ = 1e-4;
    goal_position_tolerance_ = 1e-4;     // 0.1 mm
    goal_orientation_tolerance_ = 1e-3;  // ~0.1 deg
    allowed_planning_time_ = 5.0;
    num_planning_attempts_ = 1;
    node_->get_parameter_or<double>("robot_description_planning.default_velocity_scaling_factor",
                                    max_velocity_scaling_factor_, 0.1);
    node_->get_parameter_or<double>("robot_description_planning.default_acceleration_scaling_factor",
                                    max_acceleration_scaling_factor_, 0.1);
    initializing_constraints_ = false;

    if (joint_model_group_->isChain())
      end_effector_link_ = joint_model_group_->getLinkModelNames().back();
    pose_reference_frame_ = getRobotModel()->getModelFrame();
    // Append the slash between two topic components
    trajectory_event_publisher_ = node_->create_publisher<std_msgs::msg::String>(
        rclcpp::names::append(opt_.move_group_namespace,
                              trajectory_execution_manager::TrajectoryExecutionManager::EXECUTION_EVENT_TOPIC),
        1);
    attached_object_publisher_ = node_->create_publisher<moveit_msgs::msg::AttachedCollisionObject>(
        rclcpp::names::append(opt_.move_group_namespace,
                              planning_scene_monitor::PlanningSceneMonitor::DEFAULT_ATTACHED_COLLISION_OBJECT_TOPIC),
        1);

    current_state_monitor_ = getSharedStateMonitor(node_, robot_model_, tf_buffer_);

    move_action_client_ = rclcpp_action::create_client<moveit_msgs::action::MoveGroup>(
        node_, rclcpp::names::append(opt_.move_group_namespace, move_group::MOVE_ACTION), callback_group_);
    move_action_client_->wait_for_action_server(wait_for_servers.to_chrono<std::chrono::duration<double>>());
    execute_action_client_ = rclcpp_action::create_client<moveit_msgs::action::ExecuteTrajectory>(
        node_, rclcpp::names::append(opt_.move_group_namespace, move_group::EXECUTE_ACTION_NAME), callback_group_);
    execute_action_client_->wait_for_action_server(wait_for_servers.to_chrono<std::chrono::duration<double>>());

    query_service_ = node_->create_client<moveit_msgs::srv::QueryPlannerInterfaces>(
        rclcpp::names::append(opt_.move_group_namespace, move_group::QUERY_PLANNERS_SERVICE_NAME), qos_default(),
        callback_group_);
    get_params_service_ = node_->create_client<moveit_msgs::srv::GetPlannerParams>(
        rclcpp::names::append(opt_.move_group_namespace, move_group::GET_PLANNER_PARAMS_SERVICE_NAME), qos_default(),
        callback_group_);
    set_params_service_ = node_->create_client<moveit_msgs::srv::SetPlannerParams>(
        rclcpp::names::append(opt_.move_group_namespace, move_group::SET_PLANNER_PARAMS_SERVICE_NAME), qos_default(),
        callback_group_);
    cartesian_path_service_ = node_->create_client<moveit_msgs::srv::GetCartesianPath>(
        rclcpp::names::append(opt_.move_group_namespace, move_group::CARTESIAN_PATH_SERVICE_NAME), qos_default(),
        callback_group_);

    RCLCPP_INFO_STREAM(LOGGER, "Ready to take commands for planning group " << opt.group_name << '.');
  }

  ~MoveGroupInterfaceImpl()
  {
    if (constraints_init_thread_)
      constraints_init_thread_->join();

    callback_executor_.cancel();

    if (callback_thread_.joinable())
      callback_thread_.join();
  }

  const std::shared_ptr<tf2_ros::Buffer>& getTF() const
  {
    return tf_buffer_;
  }

  const Options& getOptions() const
  {
    return opt_;
  }

  const moveit::core::RobotModelConstPtr& getRobotModel() const
  {
    return robot_model_;
  }

  const moveit::core::JointModelGroup* getJointModelGroup() const
  {
    return joint_model_group_;
  }

  rclcpp_action::Client<moveit_msgs::action::MoveGroup>& getMoveGroupClient() const
  {
    return *move_action_client_;
  }

  bool getInterfaceDescription(moveit_msgs::msg::PlannerInterfaceDescription& desc)
  {
    auto req = std::make_shared<moveit_msgs::srv::QueryPlannerInterfaces::Request>();
    auto future_response = query_service_->async_send_request(req);

    if (future_response.valid())
    {
      const auto& response = future_response.get();
      if (!response->planner_interfaces.empty())
      {
        desc = response->planner_interfaces.front();
        return true;
      }
    }
    return false;
  }

  bool getInterfaceDescriptions(std::vector<moveit_msgs::msg::PlannerInterfaceDescription>& desc)
  {
    auto req = std::make_shared<moveit_msgs::srv::QueryPlannerInterfaces::Request>();
    auto future_response = query_service_->async_send_request(req);
    if (future_response.valid())
    {
      const auto& response = future_response.get();
      if (!response->planner_interfaces.empty())
      {
        desc = response->planner_interfaces;
        return true;
      }
    }
    return false;
  }

  std::map<std::string, std::string> getPlannerParams(const std::string& planner_id, const std::string& group = "")
  {
    auto req = std::make_shared<moveit_msgs::srv::GetPlannerParams::Request>();
    moveit_msgs::srv::GetPlannerParams::Response::SharedPtr response;
    req->planner_config = planner_id;
    req->group = group;
    std::map<std::string, std::string> result;

    auto future_response = get_params_service_->async_send_request(req);
    if (future_response.valid())
    {
      response = future_response.get();
      for (unsigned int i = 0, end = response->params.keys.size(); i < end; ++i)
        result[response->params.keys[i]] = response->params.values[i];
    }
    return result;
  }

  void setPlannerParams(const std::string& planner_id, const std::string& group,
                        const std::map<std::string, std::string>& params, bool replace = false)
  {
    auto req = std::make_shared<moveit_msgs::srv::SetPlannerParams::Request>();
    req->planner_config = planner_id;
    req->group = group;
    req->replace = replace;
    for (const std::pair<const std::string, std::string>& param : params)
    {
      req->params.keys.push_back(param.first);
      req->params.values.push_back(param.second);
    }
    set_params_service_->async_send_request(req);
  }

  std::string getDefaultPlanningPipelineId() const
  {
    std::string default_planning_pipeline;
    node_->get_parameter("move_group.default_planning_pipeline", default_planning_pipeline);
    return default_planning_pipeline;
  }

  void setPlanningPipelineId(const std::string& pipeline_id)
  {
    if (pipeline_id != planning_pipeline_id_)
    {
      planning_pipeline_id_ = pipeline_id;

      // Reset planner_id if planning pipeline changed
      planner_id_ = "";
    }
  }

  const std::string& getPlanningPipelineId() const
  {
    return planning_pipeline_id_;
  }

  std::string getDefaultPlannerId(const std::string& group) const
  {
    // Check what planning pipeline config should be used
    std::string pipeline_id = getDefaultPlanningPipelineId();
    if (!planning_pipeline_id_.empty())
      pipeline_id = planning_pipeline_id_;

    std::stringstream param_name;
    param_name << "move_group";
    if (!pipeline_id.empty())
      param_name << "/planning_pipelines/" << pipeline_id;
    if (!group.empty())
      param_name << '.' << group;
    param_name << ".default_planner_config";

    std::string default_planner_config;
    node_->get_parameter(param_name.str(), default_planner_config);
    return default_planner_config;
  }

  void setPlannerId(const std::string& planner_id)
  {
    planner_id_ = planner_id;
  }

  const std::string& getPlannerId() const
  {
    return planner_id_;
  }

  void setNumPlanningAttempts(unsigned int num_planning_attempts)
  {
    num_planning_attempts_ = num_planning_attempts;
  }

  void setMaxVelocityScalingFactor(double value)
  {
    setMaxScalingFactor(max_velocity_scaling_factor_, value, "velocity_scaling_factor", 0.1);
  }

  void setMaxAccelerationScalingFactor(double value)
  {
    setMaxScalingFactor(max_acceleration_scaling_factor_, value, "acceleration_scaling_factor", 0.1);
  }

  void setMaxScalingFactor(double& variable, const double target_value, const char* factor_name, double fallback_value)
  {
    if (target_value > 1.0)
    {
      RCLCPP_WARN(rclcpp::get_logger("move_group_interface"), "Limiting max_%s (%.2f) to 1.0.", factor_name,
                  target_value);
      variable = 1.0;
    }
    else if (target_value <= 0.0)
    {
      node_->get_parameter_or<double>(std::string("robot_description_planning.default_") + factor_name, variable,
                                      fallback_value);
      if (target_value < 0.0)
      {
        RCLCPP_WARN(rclcpp::get_logger("move_group_interface"), "max_%s < 0.0! Setting to default: %.2f.", factor_name,
                    variable);
      }
    }
    else
    {
      variable = target_value;
    }
  }

  moveit::core::RobotState& getTargetRobotState()
  {
    return *joint_state_target_;
  }

  const moveit::core::RobotState& getTargetRobotState() const
  {
    return *joint_state_target_;
  }

  void setStartState(const moveit::core::RobotState& start_state)
  {
    considered_start_state_ = std::make_shared<moveit::core::RobotState>(start_state);
  }

  void setStartStateToCurrentState()
  {
    considered_start_state_.reset();
  }

  moveit::core::RobotStatePtr getStartState()
  {
    if (considered_start_state_)
    {
      return considered_start_state_;
    }
    else
    {
      moveit::core::RobotStatePtr s;
      getCurrentState(s);
      return s;
    }
  }

  bool setJointValueTarget(const geometry_msgs::msg::Pose& eef_pose, const std::string& end_effector_link,
                           const std::string& frame, bool approx)
  {
    const std::string& eef = end_effector_link.empty() ? getEndEffectorLink() : end_effector_link;
    // this only works if we have an end-effector
    if (!eef.empty())
    {
      // first we set the goal to be the same as the start state
      moveit::core::RobotStatePtr c = getStartState();
      if (c)
      {
        setTargetType(JOINT);
        c->enforceBounds();
        getTargetRobotState() = *c;
        if (!getTargetRobotState().satisfiesBounds(getGoalJointTolerance()))
          return false;
      }
      else
        return false;

      // we may need to do approximate IK
      kinematics::KinematicsQueryOptions o;
      o.return_approximate_solution = approx;

      // if no frame transforms are needed, call IK directly
      if (frame.empty() || moveit::core::Transforms::sameFrame(frame, getRobotModel()->getModelFrame()))
      {
        return getTargetRobotState().setFromIK(getJointModelGroup(), eef_pose, eef, 0.0,
                                               moveit::core::GroupStateValidityCallbackFn(), o);
      }
      else
      {
        // transform the pose into the model frame, then do IK
        bool frame_found;
        const Eigen::Isometry3d& t = getTargetRobotState().getFrameTransform(frame, &frame_found);
        if (frame_found)
        {
          Eigen::Isometry3d p;
          tf2::fromMsg(eef_pose, p);
          return getTargetRobotState().setFromIK(getJointModelGroup(), t * p, eef, 0.0,
                                                 moveit::core::GroupStateValidityCallbackFn(), o);
        }
        else
        {
          RCLCPP_ERROR(LOGGER, "Unable to transform from frame '%s' to frame '%s'", frame.c_str(),
                       getRobotModel()->getModelFrame().c_str());
          return false;
        }
      }
    }
    else
      return false;
  }

  void setEndEffectorLink(const std::string& end_effector)
  {
    end_effector_link_ = end_effector;
  }

  void clearPoseTarget(const std::string& end_effector_link)
  {
    pose_targets_.erase(end_effector_link);
  }

  void clearPoseTargets()
  {
    pose_targets_.clear();
  }

  const std::string& getEndEffectorLink() const
  {
    return end_effector_link_;
  }

  const std::string& getEndEffector() const
  {
    if (!end_effector_link_.empty())
    {
      const std::vector<std::string>& possible_eefs =
          getRobotModel()->getJointModelGroup(opt_.group_name)->getAttachedEndEffectorNames();
      for (const std::string& possible_eef : possible_eefs)
      {
        if (getRobotModel()->getEndEffector(possible_eef)->hasLinkModel(end_effector_link_))
          return possible_eef;
      }
    }
    static std::string empty;
    return empty;
  }

  bool setPoseTargets(const std::vector<geometry_msgs::msg::PoseStamped>& poses, const std::string& end_effector_link)
  {
    const std::string& eef = end_effector_link.empty() ? end_effector_link_ : end_effector_link;
    if (eef.empty())
    {
      RCLCPP_ERROR(LOGGER, "No end-effector to set the pose for");
      return false;
    }
    else
    {
      pose_targets_[eef] = poses;
      // make sure we don't store an actual stamp, since that will become stale can potentially cause tf errors
      std::vector<geometry_msgs::msg::PoseStamped>& stored_poses = pose_targets_[eef];
      for (geometry_msgs::msg::PoseStamped& stored_pose : stored_poses)
        stored_pose.header.stamp = rclcpp::Time(0);
    }
    return true;
  }

  bool hasPoseTarget(const std::string& end_effector_link) const
  {
    const std::string& eef = end_effector_link.empty() ? end_effector_link_ : end_effector_link;
    return pose_targets_.find(eef) != pose_targets_.end();
  }

  const geometry_msgs::msg::PoseStamped& getPoseTarget(const std::string& end_effector_link) const
  {
    const std::string& eef = end_effector_link.empty() ? end_effector_link_ : end_effector_link;

    // if multiple pose targets are set, return the first one
    std::map<std::string, std::vector<geometry_msgs::msg::PoseStamped>>::const_iterator jt = pose_targets_.find(eef);
    if (jt != pose_targets_.end())
    {
      if (!jt->second.empty())
        return jt->second.at(0);
    }

    // or return an error
    static const geometry_msgs::msg::PoseStamped UNKNOWN;
    RCLCPP_ERROR(LOGGER, "Pose for end-effector '%s' not known.", eef.c_str());
    return UNKNOWN;
  }

  const std::vector<geometry_msgs::msg::PoseStamped>& getPoseTargets(const std::string& end_effector_link) const
  {
    const std::string& eef = end_effector_link.empty() ? end_effector_link_ : end_effector_link;

    std::map<std::string, std::vector<geometry_msgs::msg::PoseStamped>>::const_iterator jt = pose_targets_.find(eef);
    if (jt != pose_targets_.end())
    {
      if (!jt->second.empty())
        return jt->second;
    }

    // or return an error
    static const std::vector<geometry_msgs::msg::PoseStamped> EMPTY;
    RCLCPP_ERROR(LOGGER, "Poses for end-effector '%s' are not known.", eef.c_str());
    return EMPTY;
  }

  void setPoseReferenceFrame(const std::string& pose_reference_frame)
  {
    pose_reference_frame_ = pose_reference_frame;
  }

  void setSupportSurfaceName(const std::string& support_surface)
  {
    support_surface_ = support_surface;
  }

  const std::string& getPoseReferenceFrame() const
  {
    return pose_reference_frame_;
  }

  void setTargetType(ActiveTargetType type)
  {
    active_target_ = type;
  }

  ActiveTargetType getTargetType() const
  {
    return active_target_;
  }

  bool startStateMonitor(double wait)
  {
    if (!current_state_monitor_)
    {
      RCLCPP_ERROR(LOGGER, "Unable to monitor current robot state");
      return false;
    }

    // if needed, start the monitor and wait up to 1 second for a full robot state
    if (!current_state_monitor_->isActive())
      current_state_monitor_->startStateMonitor();

    current_state_monitor_->waitForCompleteState(opt_.group_name, wait);
    return true;
  }

  bool getCurrentState(moveit::core::RobotStatePtr& current_state, double wait_seconds = 1.0)
  {
    if (!current_state_monitor_)
    {
      RCLCPP_ERROR(LOGGER, "Unable to get current robot state");
      return false;
    }

    // if needed, start the monitor and wait up to 1 second for a full robot state
    if (!current_state_monitor_->isActive())
      current_state_monitor_->startStateMonitor();

    if (!current_state_monitor_->waitForCurrentState(node_->now(), wait_seconds))
    {
      RCLCPP_ERROR(LOGGER, "Failed to fetch current robot state");
      return false;
    }

    current_state = current_state_monitor_->getCurrentState();
    return true;
  }

  /** \brief Convert a vector of PoseStamped to a vector of PlaceLocation */
  //  std::vector<moveit_msgs::msg::PlaceLocation>
  //  posesToPlaceLocations(const std::vector<geometry_msgs::msg::PoseStamped>& poses) const
  //  {
  //    std::vector<moveit_msgs::msg::PlaceLocation> locations;
  //    for (const geometry_msgs::msg::PoseStamped& pose : poses)
  //    {
  //      moveit_msgs::msg::PlaceLocation location;
  //      location.pre_place_approach.direction.vector.z = -1.0;
  //      location.post_place_retreat.direction.vector.x = -1.0;
  //      location.pre_place_approach.direction.header.frame_id = getRobotModel()->getModelFrame();
  //      location.post_place_retreat.direction.header.frame_id = end_effector_link_;
  //
  //      location.pre_place_approach.min_distance = 0.1;
  //      location.pre_place_approach.desired_distance = 0.2;
  //      location.post_place_retreat.min_distance = 0.0;
  //      location.post_place_retreat.desired_distance = 0.2;
  //      // location.post_place_posture is filled by the pick&place lib with the getDetachPosture from the AttachedBody
  //
  //      location.place_pose = pose;
  //      locations.push_back(location);
  //    }
  //    RCLCPP_DEBUG(LOGGER, "Move group interface has %u place locations",
  //                    static_cast<unsigned int>(locations.size()));
  //    return locations;
  //  }

  //  moveit::core::MoveItErrorCode place(const moveit_msgs::action::Place::Goal& goal)
  //  {
  //    if (!place_action_client_ || !place_action_client_->action_server_is_ready())
  //    {
  //      RCLCPP_ERROR_STREAM(LOGGER, "Place action client not found/not ready");
  //      return moveit::core::MoveItErrorCode::FAILURE;
  //    }
  //
  //    int64_t timeout = 3.0;
  //    auto future = place_action_client_->async_send_goal(goal);
  //    if (rclcpp::spin_until_future_complete(node_, future, std::chrono::seconds(timeout)) !=
  //      rclcpp::FutureReturnCode::SUCCESS)
  //    {
  //      RCLCPP_ERROR_STREAM(LOGGER, "Place action timeout reached");
  //      return moveit::core::MoveItErrorCode::FAILURE;
  //    }
  //    return moveit::core::MoveItErrorCode::SUCCESS;
  //  }

  //  moveit::core::MoveItErrorCode pick(const moveit_msgs::action::Pickup::Goal& goal)
  //  {
  //    if (!pick_action_client_ || !pick_action_client_->action_server_is_ready())
  //    {
  //      RCLCPP_ERROR_STREAM(LOGGER, "Pick action client not found/not ready");
  //      return moveit::core::MoveItErrorCode::FAILURE;
  //    }
  //
  //    int64_t timeout = 3.0;
  //    auto future = pick_action_client_->async_send_goal(goal);
  //    if (rclcpp::spin_until_future_complete(node_, future, std::chrono::seconds(timeout)) !=
  //      rclcpp::FutureReturnCode::SUCCESS)
  //    {
  //      RCLCPP_ERROR_STREAM(LOGGER, "Pick action timeout reached");
  //      return moveit::core::MoveItErrorCode::FAILURE;
  //    }
  //    return moveit::core::MoveItErrorCode::SUCCESS;
  //  }

  //  moveit::core::MoveItErrorCode planGraspsAndPick(const std::string& object, bool plan_only = false)
  //  {
  //    if (object.empty())
  //    {
  //      return planGraspsAndPick(moveit_msgs::msg::CollisionObject());
  //    }
  //
  //    PlanningSceneInterface psi;
  //    std::map<std::string, moveit_msgs::msg::CollisionObject> objects =
  //        psi.getObjects(std::vector<std::string>(1, object));
  //
  //    if (objects.empty())
  //    {
  //      RCLCPP_ERROR_STREAM(LOGGER, "Asked for grasps for the object '"
  //                                                         << object << "', but the object could not be found");
  //      return moveit::core::MoveItErrorCode::INVALID_OBJECT_NAME;
  //    }
  //
  //    return planGraspsAndPick(objects[object], plan_only);
  //  }

  //  moveit::core::MoveItErrorCode planGraspsAndPick(const moveit_msgs::msg::CollisionObject& object, bool plan_only = false)
  //  {
  //    if (!plan_grasps_service_)
  //    {
  //      RCLCPP_ERROR_STREAM(LOGGER, "Grasp planning service '"
  //                                                         << GRASP_PLANNING_SERVICE_NAME
  //                                                         << "' is not available."
  //                                                            " This has to be implemented and started separately.");
  //      return moveit::core::MoveItErrorCode::FAILURE;
  //    }
  //
  //    auto request = std::make_shared<moveit_msgs::srv::GraspPlanning::Request>();
  //    moveit_msgs::srv::GraspPlanning::Response::SharedPtr response;
  //
  //    request->group_name = opt_.group_name;
  //    request->target = object;
  //    request->support_surfaces.push_back(support_surface_);
  //
  //    RCLCPP_DEBUG(LOGGER, "Calling grasp planner...");
  //
  //    auto res = plan_grasps_service_->async_send_request(request);
  //    if (rclcpp::spin_until_future_complete(node_, res) !=
  //          rclcpp::FutureReturnCode::SUCCESS)
  //    {
  //      RCLCPP_ERROR(LOGGER, "Grasp planning failed. Unable to pick.");
  //      return moveit::core::MoveItErrorCode::FAILURE;
  //    }
  //    response = res.get();
  //    if (response->error_code.val != moveit_msgs::msg::MoveItErrorCodes::SUCCESS)
  //    {
  //      RCLCPP_ERROR(LOGGER, "Grasp planning failed. Unable to pick.");
  //      return moveit::core::MoveItErrorCode::FAILURE;
  //    }
  //    return pick(constructPickupGoal(object.id, std::move(response->grasps), plan_only));
  //  }

  moveit::core::MoveItErrorCode plan(Plan& plan)
  {
    if (!move_action_client_ || !move_action_client_->action_server_is_ready())
    {
      RCLCPP_INFO_STREAM(LOGGER, "MoveGroup action client/server not ready");
      return moveit::core::MoveItErrorCode::FAILURE;
    }
    RCLCPP_INFO_STREAM(LOGGER, "MoveGroup action client/server ready");

    moveit_msgs::action::MoveGroup::Goal goal;
    constructGoal(goal);
    goal.planning_options.plan_only = true;
    goal.planning_options.look_around = false;
    goal.planning_options.replan = false;
    goal.planning_options.planning_scene_diff.is_diff = true;
    goal.planning_options.planning_scene_diff.robot_state.is_diff = true;

    bool done = false;
    rclcpp_action::ResultCode code = rclcpp_action::ResultCode::UNKNOWN;
    std::shared_ptr<moveit_msgs::action::MoveGroup::Result> res;
    auto send_goal_opts = rclcpp_action::Client<moveit_msgs::action::MoveGroup>::SendGoalOptions();

    send_goal_opts.goal_response_callback =
        [&](const rclcpp_action::ClientGoalHandle<moveit_msgs::action::MoveGroup>::SharedPtr& goal_handle) {
          if (!goal_handle)
          {
            done = true;
            RCLCPP_INFO(LOGGER, "Planning request rejected");
          }
          else
            RCLCPP_INFO(LOGGER, "Planning request accepted");
        };
    send_goal_opts.result_callback =
        [&](const rclcpp_action::ClientGoalHandle<moveit_msgs::action::MoveGroup>::WrappedResult& result) {
          res = result.result;
          code = result.code;
          done = true;

          switch (result.code)
          {
            case rclcpp_action::ResultCode::SUCCEEDED:
              RCLCPP_INFO(LOGGER, "Planning request complete!");
              break;
            case rclcpp_action::ResultCode::ABORTED:
              RCLCPP_INFO(LOGGER, "Planning request aborted");
              return;
            case rclcpp_action::ResultCode::CANCELED:
              RCLCPP_INFO(LOGGER, "Planning request canceled");
              return;
            default:
              RCLCPP_INFO(LOGGER, "Planning request unknown result code");
              return;
          }
        };

    auto goal_handle_future = move_action_client_->async_send_goal(goal, send_goal_opts);

    // wait until send_goal_opts.result_callback is called
    while (!done)
    {
      std::this_thread::sleep_for(std::chrono::milliseconds(1));
    }

    if (code != rclcpp_action::ResultCode::SUCCEEDED)
    {
      RCLCPP_ERROR_STREAM(LOGGER, "MoveGroupInterface::plan() failed or timeout reached");
      return res->error_code;
    }

    plan.trajectory = res->planned_trajectory;
    plan.start_state = res->trajectory_start;
    plan.planning_time = res->planning_time;
    RCLCPP_INFO(LOGGER, "time taken to generate plan: %g seconds", plan.planning_time);

    return res->error_code;
  }

  moveit::core::MoveItErrorCode move(bool wait)
  {
    if (!move_action_client_ || !move_action_client_->action_server_is_ready())
    {
      RCLCPP_INFO_STREAM(LOGGER, "MoveGroup action client/server not ready");
      return moveit::core::MoveItErrorCode::FAILURE;
    }

    moveit_msgs::action::MoveGroup::Goal goal;
    constructGoal(goal);
    goal.planning_options.plan_only = false;
    goal.planning_options.look_around = can_look_;
    goal.planning_options.replan = can_replan_;
    goal.planning_options.replan_delay = replan_delay_;
    goal.planning_options.planning_scene_diff.is_diff = true;
    goal.planning_options.planning_scene_diff.robot_state.is_diff = true;

    bool done = false;
    rclcpp_action::ResultCode code = rclcpp_action::ResultCode::UNKNOWN;
    std::shared_ptr<moveit_msgs::action::MoveGroup_Result> res;
    auto send_goal_opts = rclcpp_action::Client<moveit_msgs::action::MoveGroup>::SendGoalOptions();

    send_goal_opts.goal_response_callback =
        [&](const rclcpp_action::ClientGoalHandle<moveit_msgs::action::MoveGroup>::SharedPtr& goal_handle) {
          if (!goal_handle)
          {
            done = true;
            RCLCPP_INFO(LOGGER, "Plan and Execute request rejected");
          }
          else
            RCLCPP_INFO(LOGGER, "Plan and Execute request accepted");
        };
    send_goal_opts.result_callback =
        [&](const rclcpp_action::ClientGoalHandle<moveit_msgs::action::MoveGroup>::WrappedResult& result) {
          res = result.result;
          code = result.code;
          done = true;

          switch (result.code)
          {
            case rclcpp_action::ResultCode::SUCCEEDED:
              RCLCPP_INFO(LOGGER, "Plan and Execute request complete!");
              break;
            case rclcpp_action::ResultCode::ABORTED:
              RCLCPP_INFO(LOGGER, "Plan and Execute request aborted");
              return;
            case rclcpp_action::ResultCode::CANCELED:
              RCLCPP_INFO(LOGGER, "Plan and Execute request canceled");
              return;
            default:
              RCLCPP_INFO(LOGGER, "Plan and Execute request unknown result code");
              return;
          }
        };
    auto goal_handle_future = move_action_client_->async_send_goal(goal, send_goal_opts);
    if (!wait)
      return moveit::core::MoveItErrorCode::SUCCESS;

    // wait until send_goal_opts.result_callback is called
    while (!done && rclcpp::ok())
    {
      std::this_thread::sleep_for(std::chrono::milliseconds(1));
    }

    if (code != rclcpp_action::ResultCode::SUCCEEDED)
    {
      RCLCPP_ERROR_STREAM(LOGGER, "MoveGroupInterface::move() failed or timeout reached");
    }
    return res->error_code;
  }

  moveit::core::MoveItErrorCode execute(const moveit_msgs::msg::RobotTrajectory& trajectory, bool wait)
  {
    if (!execute_action_client_ || !execute_action_client_->action_server_is_ready())
    {
      RCLCPP_INFO_STREAM(LOGGER, "execute_action_client_ client/server not ready");
      return moveit::core::MoveItErrorCode::FAILURE;
    }

    bool done = false;
    rclcpp_action::ResultCode code = rclcpp_action::ResultCode::UNKNOWN;
    std::shared_ptr<moveit_msgs::action::ExecuteTrajectory_Result> res;
    auto send_goal_opts = rclcpp_action::Client<moveit_msgs::action::ExecuteTrajectory>::SendGoalOptions();

    send_goal_opts.goal_response_callback =
        [&](const rclcpp_action::ClientGoalHandle<moveit_msgs::action::ExecuteTrajectory>::SharedPtr& goal_handle) {
          if (!goal_handle)
          {
            done = true;
            RCLCPP_INFO(LOGGER, "Execute request rejected");
          }
          else
            RCLCPP_INFO(LOGGER, "Execute request accepted");
        };
    send_goal_opts.result_callback =
        [&](const rclcpp_action::ClientGoalHandle<moveit_msgs::action::ExecuteTrajectory>::WrappedResult& result) {
          res = result.result;
          code = result.code;
          done = true;

          switch (result.code)
          {
            case rclcpp_action::ResultCode::SUCCEEDED:
              RCLCPP_INFO(LOGGER, "Execute request success!");
              break;
            case rclcpp_action::ResultCode::ABORTED:
              RCLCPP_INFO(LOGGER, "Execute request aborted");
              return;
            case rclcpp_action::ResultCode::CANCELED:
              RCLCPP_INFO(LOGGER, "Execute request canceled");
              return;
            default:
              RCLCPP_INFO(LOGGER, "Execute request unknown result code");
              return;
          }
        };

    moveit_msgs::action::ExecuteTrajectory::Goal goal;
    goal.trajectory = trajectory;

    auto goal_handle_future = execute_action_client_->async_send_goal(goal, send_goal_opts);
    if (!wait)
      return moveit::core::MoveItErrorCode::SUCCESS;

    // wait until send_goal_opts.result_callback is called
    while (!done)
    {
      std::this_thread::sleep_for(std::chrono::milliseconds(1));
    }

    if (code != rclcpp_action::ResultCode::SUCCEEDED)
    {
      RCLCPP_ERROR_STREAM(LOGGER, "MoveGroupInterface::execute() failed or timeout reached");
    }
    return res->error_code;
  }

  double computeCartesianPath(const std::vector<geometry_msgs::msg::Pose>& waypoints, double step,
                              double jump_threshold, moveit_msgs::msg::RobotTrajectory& msg,
                              const moveit_msgs::msg::Constraints& path_constraints, bool avoid_collisions,
                              moveit_msgs::msg::MoveItErrorCodes& error_code)
  {
    auto req = std::make_shared<moveit_msgs::srv::GetCartesianPath::Request>();
    moveit_msgs::srv::GetCartesianPath::Response::SharedPtr response;

    if (considered_start_state_)
    {
      moveit::core::robotStateToRobotStateMsg(*considered_start_state_, req->start_state);
    }
    else
    {
      req->start_state.is_diff = true;
    }

    req->group_name = opt_.group_name;
    req->header.frame_id = getPoseReferenceFrame();
    req->header.stamp = getClock()->now();
    req->waypoints = waypoints;
    req->max_step = step;
    req->jump_threshold = jump_threshold;
    req->path_constraints = path_constraints;
    req->avoid_collisions = avoid_collisions;
    req->link_name = getEndEffectorLink();

    auto future_response = cartesian_path_service_->async_send_request(req);
    if (future_response.valid())
    {
      response = future_response.get();
      error_code = response->error_code;
      if (response->error_code.val == moveit_msgs::msg::MoveItErrorCodes::SUCCESS)
      {
        msg = response->solution;
        return response->fraction;
      }
      else
        return -1.0;
    }
    else
    {
      error_code.val = error_code.FAILURE;
      return -1.0;
    }
  }

  void stop()
  {
    if (trajectory_event_publisher_)
    {
      std_msgs::msg::String event;
      event.data = "stop";
      trajectory_event_publisher_->publish(event);
    }
  }

  bool attachObject(const std::string& object, const std::string& link, const std::vector<std::string>& touch_links)
  {
    std::string l = link.empty() ? getEndEffectorLink() : link;
    if (l.empty())
    {
      const std::vector<std::string>& links = joint_model_group_->getLinkModelNames();
      if (!links.empty())
        l = links[0];
    }
    if (l.empty())
    {
      RCLCPP_ERROR(LOGGER, "No known link to attach object '%s' to", object.c_str());
      return false;
    }
    moveit_msgs::msg::AttachedCollisionObject aco;
    aco.object.id = object;
    aco.link_name.swap(l);
    if (touch_links.empty())
    {
      aco.touch_links.push_back(aco.link_name);
    }
    else
    {
      aco.touch_links = touch_links;
    }
    aco.object.operation = moveit_msgs::msg::CollisionObject::ADD;
    attached_object_publisher_->publish(aco);
    return true;
  }

  bool detachObject(const std::string& name)
  {
    moveit_msgs::msg::AttachedCollisionObject aco;
    // if name is a link
    if (!name.empty() && joint_model_group_->hasLinkModel(name))
    {
      aco.link_name = name;
    }
    else
    {
      aco.object.id = name;
    }
    aco.object.operation = moveit_msgs::msg::CollisionObject::REMOVE;
    if (aco.link_name.empty() && aco.object.id.empty())
    {
      // we only want to detach objects for this group
      const std::vector<std::string>& lnames = joint_model_group_->getLinkModelNames();
      for (const std::string& lname : lnames)
      {
        aco.link_name = lname;
        attached_object_publisher_->publish(aco);
      }
    }
    else
    {
      attached_object_publisher_->publish(aco);
    }
    return true;
  }

  double getGoalPositionTolerance() const
  {
    return goal_position_tolerance_;
  }

  double getGoalOrientationTolerance() const
  {
    return goal_orientation_tolerance_;
  }

  double getGoalJointTolerance() const
  {
    return goal_joint_tolerance_;
  }

  void setGoalJointTolerance(double tolerance)
  {
    goal_joint_tolerance_ = tolerance;
  }

  void setGoalPositionTolerance(double tolerance)
  {
    goal_position_tolerance_ = tolerance;
  }

  void setGoalOrientationTolerance(double tolerance)
  {
    goal_orientation_tolerance_ = tolerance;
  }

  void setPlanningTime(double seconds)
  {
    if (seconds > 0.0)
      allowed_planning_time_ = seconds;
  }

  double getPlanningTime() const
  {
    return allowed_planning_time_;
  }

  void constructMotionPlanRequest(moveit_msgs::msg::MotionPlanRequest& request) const
  {
    request.group_name = opt_.group_name;
    request.num_planning_attempts = num_planning_attempts_;
    request.max_velocity_scaling_factor = max_velocity_scaling_factor_;
    request.max_acceleration_scaling_factor = max_acceleration_scaling_factor_;
    request.allowed_planning_time = allowed_planning_time_;
    request.pipeline_id = planning_pipeline_id_;
    request.planner_id = planner_id_;
    request.workspace_parameters = workspace_parameters_;

    if (considered_start_state_)
    {
      moveit::core::robotStateToRobotStateMsg(*considered_start_state_, request.start_state);
    }
    else
    {
      request.start_state.is_diff = true;
    }

    if (active_target_ == JOINT)
    {
      request.goal_constraints.resize(1);
      request.goal_constraints[0] = kinematic_constraints::constructGoalConstraints(
          getTargetRobotState(), joint_model_group_, goal_joint_tolerance_);
    }
    else if (active_target_ == POSE || active_target_ == POSITION || active_target_ == ORIENTATION)
    {
      // find out how many goals are specified
      std::size_t goal_count = 0;
      for (const auto& pose_target : pose_targets_)
        goal_count = std::max(goal_count, pose_target.second.size());

      // start filling the goals;
      // each end effector has a number of possible poses (K) as valid goals
      // but there could be multiple end effectors specified, so we want each end effector
      // to reach the goal that corresponds to the goals of the other end effectors
      request.goal_constraints.resize(goal_count);

      for (const auto& pose_target : pose_targets_)
      {
        for (std::size_t i = 0; i < pose_target.second.size(); ++i)
        {
          moveit_msgs::msg::Constraints c = kinematic_constraints::constructGoalConstraints(
              pose_target.first, pose_target.second[i], goal_position_tolerance_, goal_orientation_tolerance_);
          if (active_target_ == ORIENTATION)
            c.position_constraints.clear();
          if (active_target_ == POSITION)
            c.orientation_constraints.clear();
          request.goal_constraints[i] = kinematic_constraints::mergeConstraints(request.goal_constraints[i], c);
        }
      }
    }
    else
      RCLCPP_ERROR(LOGGER, "Unable to construct MotionPlanRequest representation");

    if (path_constraints_)
      request.path_constraints = *path_constraints_;
    if (trajectory_constraints_)
      request.trajectory_constraints = *trajectory_constraints_;
  }

  void constructGoal(moveit_msgs::action::MoveGroup::Goal& goal) const
  {
    constructMotionPlanRequest(goal.request);
  }

  //  moveit_msgs::action::Pickup::Goal constructPickupGoal(const std::string& object,
  //                                                      std::vector<moveit_msgs::msg::Grasp>&& grasps,
  //                                                      bool plan_only = false) const
  //  {
  //    moveit_msgs::action::Pickup::Goal goal;
  //    goal.target_name = object;
  //    goal.group_name = opt_.group_name;
  //    goal.end_effector = getEndEffector();
  //    goal.support_surface_name = support_surface_;
  //    goal.possible_grasps = std::move(grasps);
  //    if (!support_surface_.empty())
  //      goal.allow_gripper_support_collision = true;
  //
  //    if (path_constraints_)
  //      goal.path_constraints = *path_constraints_;
  //
  //    goal.planner_id = planner_id_;
  //    goal.allowed_planning_time = allowed_planning_time_;
  //
  //    goal.planning_options.plan_only = plan_only;
  //    goal.planning_options.look_around = can_look_;
  //    goal.planning_options.replan = can_replan_;
  //    goal.planning_options.replan_delay = replan_delay_;
  //    goal.planning_options.planning_scene_diff.is_diff = true;
  //    goal.planning_options.planning_scene_diff.robot_state.is_diff = true;
  //    return goal;
  //  }

  //  moveit_msgs::action::Place::Goal constructPlaceGoal(const std::string& object,
  //                                                    std::vector<moveit_msgs::msg::PlaceLocation>&& locations,
  //                                                    bool plan_only = false) const
  //  {
  //    moveit_msgs::action::Place::Goal goal;
  //    goal.group_name = opt_.group_name;
  //    goal.attached_object_name = object;
  //    goal.support_surface_name = support_surface_;
  //    goal.place_locations = std::move(locations);
  //    if (!support_surface_.empty())
  //      goal.allow_gripper_support_collision = true;
  //
  //    if (path_constraints_)
  //      goal.path_constraints = *path_constraints_;
  //
  //    goal.planner_id = planner_id_;
  //    goal.allowed_planning_time = allowed_planning_time_;
  //
  //    goal.planning_options.plan_only = plan_only;
  //    goal.planning_options.look_around = can_look_;
  //    goal.planning_options.replan = can_replan_;
  //    goal.planning_options.replan_delay = replan_delay_;
  //    goal.planning_options.planning_scene_diff.is_diff = true;
  //    goal.planning_options.planning_scene_diff.robot_state.is_diff = true;
  //    return goal;
  //  }

  void setPathConstraints(const moveit_msgs::msg::Constraints& constraint)
  {
    path_constraints_ = std::make_unique<moveit_msgs::msg::Constraints>(constraint);
  }

  bool setPathConstraints(const std::string& constraint)
  {
    if (constraints_storage_)
    {
      moveit_warehouse::ConstraintsWithMetadata msg_m;
      if (constraints_storage_->getConstraints(msg_m, constraint, robot_model_->getName(), opt_.group_name))
      {
        path_constraints_ =
            std::make_unique<moveit_msgs::msg::Constraints>(static_cast<moveit_msgs::msg::Constraints>(*msg_m));
        return true;
      }
      else
        return false;
    }
    else
      return false;
  }

  void clearPathConstraints()
  {
    path_constraints_.reset();
  }

  void setTrajectoryConstraints(const moveit_msgs::msg::TrajectoryConstraints& constraint)
  {
    trajectory_constraints_ = std::make_unique<moveit_msgs::msg::TrajectoryConstraints>(constraint);
  }

  void clearTrajectoryConstraints()
  {
    trajectory_constraints_.reset();
  }

  std::vector<std::string> getKnownConstraints() const
  {
    while (initializing_constraints_)
    {
      std::chrono::duration<double> d(0.01);
      rclcpp::sleep_for(std::chrono::duration_cast<std::chrono::nanoseconds>(d), rclcpp::Context::SharedPtr(nullptr));
    }

    std::vector<std::string> c;
    if (constraints_storage_)
      constraints_storage_->getKnownConstraints(c, robot_model_->getName(), opt_.group_name);

    return c;
  }

  moveit_msgs::msg::Constraints getPathConstraints() const
  {
    if (path_constraints_)
    {
      return *path_constraints_;
    }
    else
    {
      return moveit_msgs::msg::Constraints();
    }
  }

  moveit_msgs::msg::TrajectoryConstraints getTrajectoryConstraints() const
  {
    if (trajectory_constraints_)
    {
      return *trajectory_constraints_;
    }
    else
    {
      return moveit_msgs::msg::TrajectoryConstraints();
    }
  }

  void initializeConstraintsStorage(const std::string& host, unsigned int port)
  {
    initializing_constraints_ = true;
    if (constraints_init_thread_)
      constraints_init_thread_->join();
    constraints_init_thread_ =
        std::make_unique<std::thread>([this, host, port] { initializeConstraintsStorageThread(host, port); });
  }

  void setWorkspace(double minx, double miny, double minz, double maxx, double maxy, double maxz)
  {
    workspace_parameters_.header.frame_id = getRobotModel()->getModelFrame();
    workspace_parameters_.header.stamp = getClock()->now();
    workspace_parameters_.min_corner.x = minx;
    workspace_parameters_.min_corner.y = miny;
    workspace_parameters_.min_corner.z = minz;
    workspace_parameters_.max_corner.x = maxx;
    workspace_parameters_.max_corner.y = maxy;
    workspace_parameters_.max_corner.z = maxz;
  }

  rclcpp::Clock::SharedPtr getClock()
  {
    return node_->get_clock();
  }

private:
  void initializeConstraintsStorageThread(const std::string& host, unsigned int port)
  {
    // Set up db
    try
    {
      warehouse_ros::DatabaseConnection::Ptr conn = moveit_warehouse::loadDatabase(node_);
      conn->setParams(host, port);
      if (conn->connect())
      {
        constraints_storage_ = std::make_unique<moveit_warehouse::ConstraintsStorage>(conn);
      }
    }
    catch (std::exception& ex)
    {
      RCLCPP_ERROR(LOGGER, "%s", ex.what());
    }
    initializing_constraints_ = false;
  }

  Options opt_;
  rclcpp::Node::SharedPtr node_;
  rclcpp::CallbackGroup::SharedPtr callback_group_;
  rclcpp::executors::SingleThreadedExecutor callback_executor_;
  std::thread callback_thread_;
  std::shared_ptr<tf2_ros::Buffer> tf_buffer_;
  moveit::core::RobotModelConstPtr robot_model_;
  planning_scene_monitor::CurrentStateMonitorPtr current_state_monitor_;

  std::shared_ptr<rclcpp_action::Client<moveit_msgs::action::MoveGroup>> move_action_client_;
  // std::shared_ptr<rclcpp_action::Client<moveit_msgs::action::Pickup>> pick_action_client_;
  // std::shared_ptr<rclcpp_action::Client<moveit_msgs::action::Place>> place_action_client_;
  std::shared_ptr<rclcpp_action::Client<moveit_msgs::action::ExecuteTrajectory>> execute_action_client_;

  // general planning params
  moveit::core::RobotStatePtr considered_start_state_;
  moveit_msgs::msg::WorkspaceParameters workspace_parameters_;
  double allowed_planning_time_;
  std::string planning_pipeline_id_;
  std::string planner_id_;
  unsigned int num_planning_attempts_;
  double max_velocity_scaling_factor_;
  double max_acceleration_scaling_factor_;
  double goal_joint_tolerance_;
  double goal_position_tolerance_;
  double goal_orientation_tolerance_;
  bool can_look_;
  int32_t look_around_attempts_;
  bool can_replan_;
  int32_t replan_attempts_;
  double replan_delay_;

  // joint state goal
  moveit::core::RobotStatePtr joint_state_target_;
  const moveit::core::JointModelGroup* joint_model_group_;

  // pose goal;
  // for each link we have a set of possible goal locations;
  std::map<std::string, std::vector<geometry_msgs::msg::PoseStamped>> pose_targets_;

  // common properties for goals
  ActiveTargetType active_target_;
  std::unique_ptr<moveit_msgs::msg::Constraints> path_constraints_;
  std::unique_ptr<moveit_msgs::msg::TrajectoryConstraints> trajectory_constraints_;
  std::string end_effector_link_;
  std::string pose_reference_frame_;
  std::string support_surface_;

  // ROS communication
  rclcpp::Publisher<std_msgs::msg::String>::SharedPtr trajectory_event_publisher_;
  rclcpp::Publisher<moveit_msgs::msg::AttachedCollisionObject>::SharedPtr attached_object_publisher_;
  rclcpp::Client<moveit_msgs::srv::QueryPlannerInterfaces>::SharedPtr query_service_;
  rclcpp::Client<moveit_msgs::srv::GetPlannerParams>::SharedPtr get_params_service_;
  rclcpp::Client<moveit_msgs::srv::SetPlannerParams>::SharedPtr set_params_service_;
  rclcpp::Client<moveit_msgs::srv::GetCartesianPath>::SharedPtr cartesian_path_service_;
  // rclcpp::Client<moveit_msgs::srv::GraspPlanning>::SharedPtr plan_grasps_service_;
  std::unique_ptr<moveit_warehouse::ConstraintsStorage> constraints_storage_;
  std::unique_ptr<std::thread> constraints_init_thread_;
  bool initializing_constraints_;
};

MoveGroupInterface::MoveGroupInterface(const rclcpp::Node::SharedPtr& node, const std::string& group_name,
                                       const std::shared_ptr<tf2_ros::Buffer>& tf_buffer,
                                       const rclcpp::Duration& wait_for_servers)
{
  if (!rclcpp::ok())
    throw std::runtime_error("ROS does not seem to be running");
  impl_ =
      new MoveGroupInterfaceImpl(node, Options(group_name), tf_buffer ? tf_buffer : getSharedTF(), wait_for_servers);
}

MoveGroupInterface::MoveGroupInterface(const rclcpp::Node::SharedPtr& node, const Options& opt,
                                       const std::shared_ptr<tf2_ros::Buffer>& tf_buffer,
                                       const rclcpp::Duration& wait_for_servers)
{
  impl_ = new MoveGroupInterfaceImpl(node, opt, tf_buffer ? tf_buffer : getSharedTF(), wait_for_servers);
}

MoveGroupInterface::~MoveGroupInterface()
{
  delete impl_;
}

MoveGroupInterface::MoveGroupInterface(MoveGroupInterface&& other) noexcept
  : remembered_joint_values_(std::move(other.remembered_joint_values_)), impl_(other.impl_)
{
  other.impl_ = nullptr;
}

MoveGroupInterface& MoveGroupInterface::operator=(MoveGroupInterface&& other) noexcept
{
  if (this != &other)
  {
    delete impl_;
    impl_ = other.impl_;
    remembered_joint_values_ = std::move(other.remembered_joint_values_);
    other.impl_ = nullptr;
  }

  return *this;
}

const std::string& MoveGroupInterface::getName() const
{
  return impl_->getOptions().group_name;
}

const std::vector<std::string>& MoveGroupInterface::getNamedTargets() const
{
  // The pointer returned by getJointModelGroup is guaranteed by the class
  // constructor to always be non-null
  return impl_->getJointModelGroup()->getDefaultStateNames();
}

moveit::core::RobotModelConstPtr MoveGroupInterface::getRobotModel() const
{
  return impl_->getRobotModel();
}

bool MoveGroupInterface::getInterfaceDescription(moveit_msgs::msg::PlannerInterfaceDescription& desc) const
{
  return impl_->getInterfaceDescription(desc);
}

bool MoveGroupInterface::getInterfaceDescriptions(std::vector<moveit_msgs::msg::PlannerInterfaceDescription>& desc) const
{
  return impl_->getInterfaceDescriptions(desc);
}

std::map<std::string, std::string> MoveGroupInterface::getPlannerParams(const std::string& planner_id,
                                                                        const std::string& group) const
{
  return impl_->getPlannerParams(planner_id, group);
}

void MoveGroupInterface::setPlannerParams(const std::string& planner_id, const std::string& group,
                                          const std::map<std::string, std::string>& params, bool replace)
{
  impl_->setPlannerParams(planner_id, group, params, replace);
}

std::string MoveGroupInterface::getDefaultPlanningPipelineId() const
{
  return impl_->getDefaultPlanningPipelineId();
}

void MoveGroupInterface::setPlanningPipelineId(const std::string& pipeline_id)
{
  impl_->setPlanningPipelineId(pipeline_id);
}

const std::string& MoveGroupInterface::getPlanningPipelineId() const
{
  return impl_->getPlanningPipelineId();
}

std::string MoveGroupInterface::getDefaultPlannerId(const std::string& group) const
{
  return impl_->getDefaultPlannerId(group);
}

void MoveGroupInterface::setPlannerId(const std::string& planner_id)
{
  impl_->setPlannerId(planner_id);
}

const std::string& MoveGroupInterface::getPlannerId() const
{
  return impl_->getPlannerId();
}

void MoveGroupInterface::setNumPlanningAttempts(unsigned int num_planning_attempts)
{
  impl_->setNumPlanningAttempts(num_planning_attempts);
}

void MoveGroupInterface::setMaxVelocityScalingFactor(double max_velocity_scaling_factor)
{
  impl_->setMaxVelocityScalingFactor(max_velocity_scaling_factor);
}

void MoveGroupInterface::setMaxAccelerationScalingFactor(double max_acceleration_scaling_factor)
{
  impl_->setMaxAccelerationScalingFactor(max_acceleration_scaling_factor);
}

moveit::core::MoveItErrorCode MoveGroupInterface::asyncMove()
{
  return impl_->move(false);
}

rclcpp_action::Client<moveit_msgs::action::MoveGroup>& MoveGroupInterface::getMoveGroupClient() const
{
  return impl_->getMoveGroupClient();
}

moveit::core::MoveItErrorCode MoveGroupInterface::move()
{
  return impl_->move(true);
}

moveit::core::MoveItErrorCode MoveGroupInterface::asyncExecute(const Plan& plan)
{
  return impl_->execute(plan.trajectory, false);
}

moveit::core::MoveItErrorCode MoveGroupInterface::asyncExecute(const moveit_msgs::msg::RobotTrajectory& trajectory)
{
  return impl_->execute(trajectory, false);
}

moveit::core::MoveItErrorCode MoveGroupInterface::execute(const Plan& plan)
{
  return impl_->execute(plan.trajectory, true);
}

moveit::core::MoveItErrorCode MoveGroupInterface::execute(const moveit_msgs::msg::RobotTrajectory& trajectory)
{
  return impl_->execute(trajectory, true);
}

moveit::core::MoveItErrorCode MoveGroupInterface::plan(Plan& plan)
{
  return impl_->plan(plan);
}

// moveit_msgs::action::Pickup::Goal MoveGroupInterface::constructPickupGoal(const std::string& object,
//                                                                        std::vector<moveit_msgs::msg::Grasp> grasps,
//                                                                        bool plan_only = false) const
//{
//  return impl_->constructPickupGoal(object, std::move(grasps), plan_only);
//}
//
// moveit_msgs::action::Place::Goal MoveGroupInterface::constructPlaceGoal(
//    const std::string& object, std::vector<moveit_msgs::msg::PlaceLocation> locations, bool plan_only = false) const
//{
//  return impl_->constructPlaceGoal(object, std::move(locations), plan_only);
//}
//
// std::vector<moveit_msgs::msg::PlaceLocation>
// MoveGroupInterface::posesToPlaceLocations(const std::vector<geometry_msgs::msg::PoseStamped>& poses) const
//{
//  return impl_->posesToPlaceLocations(poses);
//}
//
// moveit::core::MoveItErrorCode MoveGroupInterface::pick(const moveit_msgs::action::Pickup::Goal& goal)
//{
//  return impl_->pick(goal);
//}
//
// moveit::core::MoveItErrorCode MoveGroupInterface::planGraspsAndPick(const std::string& object, bool plan_only)
//{
//  return impl_->planGraspsAndPick(object, plan_only);
//}
//
// moveit::core::MoveItErrorCode MoveGroupInterface::planGraspsAndPick(const moveit_msgs::msg::CollisionObject& object,
// bool plan_only)
//{
//  return impl_->planGraspsAndPick(object, plan_only);
//}
//
// moveit::core::MoveItErrorCode MoveGroupInterface::place(const moveit_msgs::action::Place::Goal& goal)
//{
//  return impl_->place(goal);
//}

double MoveGroupInterface::computeCartesianPath(const std::vector<geometry_msgs::msg::Pose>& waypoints, double eef_step,
                                                double jump_threshold, moveit_msgs::msg::RobotTrajectory& trajectory,
                                                bool avoid_collisions, moveit_msgs::msg::MoveItErrorCodes* error_code)
{
  moveit_msgs::msg::Constraints path_constraints_tmp;
  return computeCartesianPath(waypoints, eef_step, jump_threshold, trajectory, moveit_msgs::msg::Constraints(),
                              avoid_collisions, error_code);
}

double MoveGroupInterface::computeCartesianPath(const std::vector<geometry_msgs::msg::Pose>& waypoints, double eef_step,
                                                double jump_threshold, moveit_msgs::msg::RobotTrajectory& trajectory,
                                                const moveit_msgs::msg::Constraints& path_constraints,
                                                bool avoid_collisions, moveit_msgs::msg::MoveItErrorCodes* error_code)
{
  if (error_code)
  {
    return impl_->computeCartesianPath(waypoints, eef_step, jump_threshold, trajectory, path_constraints,
                                       avoid_collisions, *error_code);
  }
  else
  {
    moveit_msgs::msg::MoveItErrorCodes err_tmp;
    err_tmp.val = moveit_msgs::msg::MoveItErrorCodes::SUCCESS;
    moveit_msgs::msg::MoveItErrorCodes& err = error_code ? *error_code : err_tmp;
    return impl_->computeCartesianPath(waypoints, eef_step, jump_threshold, trajectory, path_constraints,
                                       avoid_collisions, err);
  }
}

void MoveGroupInterface::stop()
{
  impl_->stop();
}

void MoveGroupInterface::setStartState(const moveit_msgs::msg::RobotState& start_state)
{
  moveit::core::RobotStatePtr rs;
  if (start_state.is_diff)
  {
    impl_->getCurrentState(rs);
  }
  else
  {
    rs = std::make_shared<moveit::core::RobotState>(getRobotModel());
    rs->setToDefaultValues();  // initialize robot state values for conversion
  }
  moveit::core::robotStateMsgToRobotState(start_state, *rs);
  setStartState(*rs);
}

void MoveGroupInterface::setStartState(const moveit::core::RobotState& start_state)
{
  impl_->setStartState(start_state);
}

void MoveGroupInterface::setStartStateToCurrentState()
{
  impl_->setStartStateToCurrentState();
}

void MoveGroupInterface::setRandomTarget()
{
  impl_->getTargetRobotState().setToRandomPositions();
  impl_->setTargetType(JOINT);
}

const std::vector<std::string>& MoveGroupInterface::getJointNames() const
{
  return impl_->getJointModelGroup()->getVariableNames();
}

const std::vector<std::string>& MoveGroupInterface::getLinkNames() const
{
  return impl_->getJointModelGroup()->getLinkModelNames();
}

std::map<std::string, double> MoveGroupInterface::getNamedTargetValues(const std::string& name) const
{
  std::map<std::string, std::vector<double>>::const_iterator it = remembered_joint_values_.find(name);
  std::map<std::string, double> positions;

  if (it != remembered_joint_values_.cend())
  {
    std::vector<std::string> names = impl_->getJointModelGroup()->getVariableNames();
    for (size_t x = 0; x < names.size(); ++x)
    {
      positions[names[x]] = it->second[x];
    }
  }
  else
  {
    if (!impl_->getJointModelGroup()->getVariableDefaultPositions(name, positions))
    {
      RCLCPP_ERROR(LOGGER, "The requested named target '%s' does not exist, returning empty positions.", name.c_str());
    }
  }
  return positions;
}

bool MoveGroupInterface::setNamedTarget(const std::string& name)
{
  std::map<std::string, std::vector<double>>::const_iterator it = remembered_joint_values_.find(name);
  if (it != remembered_joint_values_.end())
  {
    return setJointValueTarget(it->second);
  }
  else
  {
    if (impl_->getTargetRobotState().setToDefaultValues(impl_->getJointModelGroup(), name))
    {
      impl_->setTargetType(JOINT);
      return true;
    }
    RCLCPP_ERROR(LOGGER, "The requested named target '%s' does not exist", name.c_str());
    return false;
  }
}

void MoveGroupInterface::getJointValueTarget(std::vector<double>& group_variable_values) const
{
  impl_->getTargetRobotState().copyJointGroupPositions(impl_->getJointModelGroup(), group_variable_values);
}

bool MoveGroupInterface::setJointValueTarget(const std::vector<double>& joint_values)
{
  auto const n_group_joints = impl_->getJointModelGroup()->getVariableCount();
  if (joint_values.size() != n_group_joints)
  {
    RCLCPP_DEBUG_STREAM(LOGGER, "Provided joint value list has length " << joint_values.size() << " but group "
                                                                        << impl_->getJointModelGroup()->getName()
                                                                        << " has " << n_group_joints << " joints");
    return false;
  }
  impl_->setTargetType(JOINT);
  impl_->getTargetRobotState().setJointGroupPositions(impl_->getJointModelGroup(), joint_values);
  return impl_->getTargetRobotState().satisfiesBounds(impl_->getJointModelGroup(), impl_->getGoalJointTolerance());
}

bool MoveGroupInterface::setJointValueTarget(const std::map<std::string, double>& variable_values)
{
  const auto& allowed = impl_->getJointModelGroup()->getVariableNames();
  for (const auto& pair : variable_values)
  {
    if (std::find(allowed.begin(), allowed.end(), pair.first) == allowed.end())
    {
      RCLCPP_ERROR_STREAM(LOGGER, "joint variable " << pair.first << " is not part of group "
                                                    << impl_->getJointModelGroup()->getName());
      return false;
    }
  }

  impl_->setTargetType(JOINT);
  impl_->getTargetRobotState().setVariablePositions(variable_values);
  return impl_->getTargetRobotState().satisfiesBounds(impl_->getGoalJointTolerance());
}

bool MoveGroupInterface::setJointValueTarget(const std::vector<std::string>& variable_names,
                                             const std::vector<double>& variable_values)
{
  if (variable_names.size() != variable_values.size())
  {
    RCLCPP_ERROR_STREAM(LOGGER, "sizes of name and position arrays do not match");
    return false;
  }
  const auto& allowed = impl_->getJointModelGroup()->getVariableNames();
  for (const auto& variable_name : variable_names)
  {
    if (std::find(allowed.begin(), allowed.end(), variable_name) == allowed.end())
    {
      RCLCPP_ERROR_STREAM(LOGGER, "joint variable " << variable_name << " is not part of group "
                                                    << impl_->getJointModelGroup()->getName());
      return false;
    }
  }

  impl_->setTargetType(JOINT);
  impl_->getTargetRobotState().setVariablePositions(variable_names, variable_values);
  return impl_->getTargetRobotState().satisfiesBounds(impl_->getGoalJointTolerance());
}

bool MoveGroupInterface::setJointValueTarget(const moveit::core::RobotState& rstate)
{
  impl_->setTargetType(JOINT);
  impl_->getTargetRobotState() = rstate;
  return impl_->getTargetRobotState().satisfiesBounds(impl_->getGoalJointTolerance());
}

bool MoveGroupInterface::setJointValueTarget(const std::string& joint_name, double value)
{
  std::vector<double> values(1, value);
  return setJointValueTarget(joint_name, values);
}

bool MoveGroupInterface::setJointValueTarget(const std::string& joint_name, const std::vector<double>& values)
{
  impl_->setTargetType(JOINT);
  const moveit::core::JointModel* jm = impl_->getJointModelGroup()->getJointModel(joint_name);
  if (jm && jm->getVariableCount() == values.size())
  {
    impl_->getTargetRobotState().setJointPositions(jm, values);
    return impl_->getTargetRobotState().satisfiesBounds(jm, impl_->getGoalJointTolerance());
  }

  RCLCPP_ERROR_STREAM(LOGGER,
                      "joint " << joint_name << " is not part of group " << impl_->getJointModelGroup()->getName());
  return false;
}

bool MoveGroupInterface::setJointValueTarget(const sensor_msgs::msg::JointState& state)
{
  return setJointValueTarget(state.name, state.position);
}

bool MoveGroupInterface::setJointValueTarget(const geometry_msgs::msg::Pose& eef_pose,
                                             const std::string& end_effector_link)
{
  return impl_->setJointValueTarget(eef_pose, end_effector_link, "", false);
}

bool MoveGroupInterface::setJointValueTarget(const geometry_msgs::msg::PoseStamped& eef_pose,
                                             const std::string& end_effector_link)
{
  return impl_->setJointValueTarget(eef_pose.pose, end_effector_link, eef_pose.header.frame_id, false);
}

bool MoveGroupInterface::setJointValueTarget(const Eigen::Isometry3d& eef_pose, const std::string& end_effector_link)
{
  geometry_msgs::msg::Pose msg = tf2::toMsg(eef_pose);
  return setJointValueTarget(msg, end_effector_link);
}

bool MoveGroupInterface::setApproximateJointValueTarget(const geometry_msgs::msg::Pose& eef_pose,
                                                        const std::string& end_effector_link)
{
  return impl_->setJointValueTarget(eef_pose, end_effector_link, "", true);
}

bool MoveGroupInterface::setApproximateJointValueTarget(const geometry_msgs::msg::PoseStamped& eef_pose,
                                                        const std::string& end_effector_link)
{
  return impl_->setJointValueTarget(eef_pose.pose, end_effector_link, eef_pose.header.frame_id, true);
}

bool MoveGroupInterface::setApproximateJointValueTarget(const Eigen::Isometry3d& eef_pose,
                                                        const std::string& end_effector_link)
{
  geometry_msgs::msg::Pose msg = tf2::toMsg(eef_pose);
  return setApproximateJointValueTarget(msg, end_effector_link);
}

const moveit::core::RobotState& MoveGroupInterface::getJointValueTarget() const
{
  return impl_->getTargetRobotState();
}

const moveit::core::RobotState& MoveGroupInterface::getTargetRobotState() const
{
  return impl_->getTargetRobotState();
}

const std::string& MoveGroupInterface::getEndEffectorLink() const
{
  return impl_->getEndEffectorLink();
}

const std::string& MoveGroupInterface::getEndEffector() const
{
  return impl_->getEndEffector();
}

bool MoveGroupInterface::setEndEffectorLink(const std::string& link_name)
{
  if (impl_->getEndEffectorLink().empty() || link_name.empty())
    return false;
  impl_->setEndEffectorLink(link_name);
  impl_->setTargetType(POSE);
  return true;
}

bool MoveGroupInterface::setEndEffector(const std::string& eef_name)
{
  const moveit::core::JointModelGroup* jmg = impl_->getRobotModel()->getEndEffector(eef_name);
  if (jmg)
    return setEndEffectorLink(jmg->getEndEffectorParentGroup().second);
  return false;
}

void MoveGroupInterface::clearPoseTarget(const std::string& end_effector_link)
{
  impl_->clearPoseTarget(end_effector_link);
}

void MoveGroupInterface::clearPoseTargets()
{
  impl_->clearPoseTargets();
}

bool MoveGroupInterface::setPoseTarget(const Eigen::Isometry3d& pose, const std::string& end_effector_link)
{
  std::vector<geometry_msgs::msg::PoseStamped> pose_msg(1);
  pose_msg[0].pose = tf2::toMsg(pose);
  pose_msg[0].header.frame_id = getPoseReferenceFrame();
  pose_msg[0].header.stamp = impl_->getClock()->now();
  return setPoseTargets(pose_msg, end_effector_link);
}

bool MoveGroupInterface::setPoseTarget(const geometry_msgs::msg::Pose& target, const std::string& end_effector_link)
{
  std::vector<geometry_msgs::msg::PoseStamped> pose_msg(1);
  pose_msg[0].pose = target;
  pose_msg[0].header.frame_id = getPoseReferenceFrame();
  pose_msg[0].header.stamp = impl_->getClock()->now();
  return setPoseTargets(pose_msg, end_effector_link);
}

bool MoveGroupInterface::setPoseTarget(const geometry_msgs::msg::PoseStamped& target,
                                       const std::string& end_effector_link)
{
  std::vector<geometry_msgs::msg::PoseStamped> targets(1, target);
  return setPoseTargets(targets, end_effector_link);
}

bool MoveGroupInterface::setPoseTargets(const EigenSTL::vector_Isometry3d& target, const std::string& end_effector_link)
{
  std::vector<geometry_msgs::msg::PoseStamped> pose_out(target.size());
  rclcpp::Time tm = impl_->getClock()->now();
  const std::string& frame_id = getPoseReferenceFrame();
  for (std::size_t i = 0; i < target.size(); ++i)
  {
    pose_out[i].pose = tf2::toMsg(target[i]);
    pose_out[i].header.stamp = tm;
    pose_out[i].header.frame_id = frame_id;
  }
  return setPoseTargets(pose_out, end_effector_link);
}

bool MoveGroupInterface::setPoseTargets(const std::vector<geometry_msgs::msg::Pose>& target,
                                        const std::string& end_effector_link)
{
  std::vector<geometry_msgs::msg::PoseStamped> target_stamped(target.size());
  rclcpp::Time tm = impl_->getClock()->now();
  const std::string& frame_id = getPoseReferenceFrame();
  for (std::size_t i = 0; i < target.size(); ++i)
  {
    target_stamped[i].pose = target[i];
    target_stamped[i].header.stamp = tm;
    target_stamped[i].header.frame_id = frame_id;
  }
  return setPoseTargets(target_stamped, end_effector_link);
}

bool MoveGroupInterface::setPoseTargets(const std::vector<geometry_msgs::msg::PoseStamped>& target,
                                        const std::string& end_effector_link)
{
  if (target.empty())
  {
    RCLCPP_ERROR(LOGGER, "No pose specified as goal target");
    return false;
  }
  else
  {
    impl_->setTargetType(POSE);
    return impl_->setPoseTargets(target, end_effector_link);
  }
}

const geometry_msgs::msg::PoseStamped& MoveGroupInterface::getPoseTarget(const std::string& end_effector_link) const
{
  return impl_->getPoseTarget(end_effector_link);
}

const std::vector<geometry_msgs::msg::PoseStamped>&
MoveGroupInterface::getPoseTargets(const std::string& end_effector_link) const
{
  return impl_->getPoseTargets(end_effector_link);
}

namespace
{
inline void transformPose(const tf2_ros::Buffer& tf_buffer, const std::string& desired_frame,
                          geometry_msgs::msg::PoseStamped& target)
{
  if (desired_frame != target.header.frame_id)
  {
    geometry_msgs::msg::PoseStamped target_in(target);
    tf_buffer.transform(target_in, target, desired_frame);
    // we leave the stamp to ros::Time(0) on purpose
    target.header.stamp = rclcpp::Time(0);
  }
}
}  // namespace

bool MoveGroupInterface::setPositionTarget(double x, double y, double z, const std::string& end_effector_link)
{
  geometry_msgs::msg::PoseStamped target;
  if (impl_->hasPoseTarget(end_effector_link))
  {
    target = getPoseTarget(end_effector_link);
    transformPose(*impl_->getTF(), impl_->getPoseReferenceFrame(), target);
  }
  else
  {
    target.pose.orientation.x = 0.0;
    target.pose.orientation.y = 0.0;
    target.pose.orientation.z = 0.0;
    target.pose.orientation.w = 1.0;
    target.header.frame_id = impl_->getPoseReferenceFrame();
  }

  target.pose.position.x = x;
  target.pose.position.y = y;
  target.pose.position.z = z;
  bool result = setPoseTarget(target, end_effector_link);
  impl_->setTargetType(POSITION);
  return result;
}

bool MoveGroupInterface::setRPYTarget(double r, double p, double y, const std::string& end_effector_link)
{
  geometry_msgs::msg::PoseStamped target;
  if (impl_->hasPoseTarget(end_effector_link))
  {
    target = getPoseTarget(end_effector_link);
    transformPose(*impl_->getTF(), impl_->getPoseReferenceFrame(), target);
  }
  else
  {
    target.pose.position.x = 0.0;
    target.pose.position.y = 0.0;
    target.pose.position.z = 0.0;
    target.header.frame_id = impl_->getPoseReferenceFrame();
  }
  tf2::Quaternion q;
  q.setRPY(r, p, y);
  target.pose.orientation = tf2::toMsg(q);
  bool result = setPoseTarget(target, end_effector_link);
  impl_->setTargetType(ORIENTATION);
  return result;
}

bool MoveGroupInterface::setOrientationTarget(double x, double y, double z, double w,
                                              const std::string& end_effector_link)
{
  geometry_msgs::msg::PoseStamped target;
  if (impl_->hasPoseTarget(end_effector_link))
  {
    target = getPoseTarget(end_effector_link);
    transformPose(*impl_->getTF(), impl_->getPoseReferenceFrame(), target);
  }
  else
  {
    target.pose.position.x = 0.0;
    target.pose.position.y = 0.0;
    target.pose.position.z = 0.0;
    target.header.frame_id = impl_->getPoseReferenceFrame();
  }

  target.pose.orientation.x = x;
  target.pose.orientation.y = y;
  target.pose.orientation.z = z;
  target.pose.orientation.w = w;
  bool result = setPoseTarget(target, end_effector_link);
  impl_->setTargetType(ORIENTATION);
  return result;
}

void MoveGroupInterface::setPoseReferenceFrame(const std::string& pose_reference_frame)
{
  impl_->setPoseReferenceFrame(pose_reference_frame);
}

const std::string& MoveGroupInterface::getPoseReferenceFrame() const
{
  return impl_->getPoseReferenceFrame();
}

double MoveGroupInterface::getGoalJointTolerance() const
{
  return impl_->getGoalJointTolerance();
}

double MoveGroupInterface::getGoalPositionTolerance() const
{
  return impl_->getGoalPositionTolerance();
}

double MoveGroupInterface::getGoalOrientationTolerance() const
{
  return impl_->getGoalOrientationTolerance();
}

void MoveGroupInterface::setGoalTolerance(double tolerance)
{
  setGoalJointTolerance(tolerance);
  setGoalPositionTolerance(tolerance);
  setGoalOrientationTolerance(tolerance);
}

void MoveGroupInterface::setGoalJointTolerance(double tolerance)
{
  impl_->setGoalJointTolerance(tolerance);
}

void MoveGroupInterface::setGoalPositionTolerance(double tolerance)
{
  impl_->setGoalPositionTolerance(tolerance);
}

void MoveGroupInterface::setGoalOrientationTolerance(double tolerance)
{
  impl_->setGoalOrientationTolerance(tolerance);
}

void MoveGroupInterface::rememberJointValues(const std::string& name)
{
  rememberJointValues(name, getCurrentJointValues());
}

bool MoveGroupInterface::startStateMonitor(double wait)
{
  return impl_->startStateMonitor(wait);
}

std::vector<double> MoveGroupInterface::getCurrentJointValues() const
{
  moveit::core::RobotStatePtr current_state;
  std::vector<double> values;
  if (impl_->getCurrentState(current_state))
    current_state->copyJointGroupPositions(getName(), values);
  return values;
}

std::vector<double> MoveGroupInterface::getRandomJointValues() const
{
  std::vector<double> r;
  impl_->getJointModelGroup()->getVariableRandomPositions(impl_->getTargetRobotState().getRandomNumberGenerator(), r);
  return r;
}

geometry_msgs::msg::PoseStamped MoveGroupInterface::getRandomPose(const std::string& end_effector_link) const
{
  const std::string& eef = end_effector_link.empty() ? getEndEffectorLink() : end_effector_link;
  Eigen::Isometry3d pose;
  pose.setIdentity();
  if (eef.empty())
  {
    RCLCPP_ERROR(LOGGER, "No end-effector specified");
  }
  else
  {
    moveit::core::RobotStatePtr current_state;
    if (impl_->getCurrentState(current_state))
    {
      current_state->setToRandomPositions(impl_->getJointModelGroup());
      const moveit::core::LinkModel* lm = current_state->getLinkModel(eef);
      if (lm)
        pose = current_state->getGlobalLinkTransform(lm);
    }
  }
  geometry_msgs::msg::PoseStamped pose_msg;
  pose_msg.header.stamp = impl_->getClock()->now();
  pose_msg.header.frame_id = impl_->getRobotModel()->getModelFrame();
  pose_msg.pose = tf2::toMsg(pose);
  return pose_msg;
}

geometry_msgs::msg::PoseStamped MoveGroupInterface::getCurrentPose(const std::string& end_effector_link) const
{
  const std::string& eef = end_effector_link.empty() ? getEndEffectorLink() : end_effector_link;
  Eigen::Isometry3d pose;
  pose.setIdentity();
  if (eef.empty())
  {
    RCLCPP_ERROR(LOGGER, "No end-effector specified");
  }
  else
  {
    moveit::core::RobotStatePtr current_state;
    if (impl_->getCurrentState(current_state))
    {
      const moveit::core::LinkModel* lm = current_state->getLinkModel(eef);
      if (lm)
        pose = current_state->getGlobalLinkTransform(lm);
    }
  }
  geometry_msgs::msg::PoseStamped pose_msg;
  pose_msg.header.stamp = impl_->getClock()->now();
  pose_msg.header.frame_id = impl_->getRobotModel()->getModelFrame();
  pose_msg.pose = tf2::toMsg(pose);
  return pose_msg;
}

std::vector<double> MoveGroupInterface::getCurrentRPY(const std::string& end_effector_link) const
{
  std::vector<double> result;
  const std::string& eef = end_effector_link.empty() ? getEndEffectorLink() : end_effector_link;
  if (eef.empty())
  {
    RCLCPP_ERROR(LOGGER, "No end-effector specified");
  }
  else
  {
    moveit::core::RobotStatePtr current_state;
    if (impl_->getCurrentState(current_state))
    {
      const moveit::core::LinkModel* lm = current_state->getLinkModel(eef);
      if (lm)
      {
        result.resize(3);
        geometry_msgs::msg::TransformStamped tfs = tf2::eigenToTransform(current_state->getGlobalLinkTransform(lm));
        double pitch, roll, yaw;
        tf2::getEulerYPR<geometry_msgs::msg::Quaternion>(tfs.transform.rotation, yaw, pitch, roll);
        result[0] = roll;
        result[1] = pitch;
        result[2] = yaw;
      }
    }
  }
  return result;
}

const std::vector<std::string>& MoveGroupInterface::getActiveJoints() const
{
  return impl_->getJointModelGroup()->getActiveJointModelNames();
}

const std::vector<std::string>& MoveGroupInterface::getJoints() const
{
  return impl_->getJointModelGroup()->getJointModelNames();
}

unsigned int MoveGroupInterface::getVariableCount() const
{
  return impl_->getJointModelGroup()->getVariableCount();
}

moveit::core::RobotStatePtr MoveGroupInterface::getCurrentState(double wait) const
{
  moveit::core::RobotStatePtr current_state;
  impl_->getCurrentState(current_state, wait);
  return current_state;
}

void MoveGroupInterface::rememberJointValues(const std::string& name, const std::vector<double>& values)
{
  remembered_joint_values_[name] = values;
}

void MoveGroupInterface::forgetJointValues(const std::string& name)
{
  remembered_joint_values_.erase(name);
}

void MoveGroupInterface::allowLooking(bool flag)
{
  impl_->can_look_ = flag;
  RCLCPP_DEBUG(LOGGER, "Looking around: %s", flag ? "yes" : "no");
}

void MoveGroupInterface::setLookAroundAttempts(int32_t attempts)
{
  if (attempts < 0)
  {
    RCLCPP_ERROR(LOGGER, "Tried to set negative number of look-around attempts");
  }
  else
  {
    RCLCPP_DEBUG_STREAM(LOGGER, "Look around attempts: " << attempts);
    impl_->look_around_attempts_ = attempts;
  }
}

void MoveGroupInterface::allowReplanning(bool flag)
{
  impl_->can_replan_ = flag;
  RCLCPP_DEBUG(LOGGER, "Replanning: %s", flag ? "yes" : "no");
}

void MoveGroupInterface::setReplanAttempts(int32_t attempts)
{
  if (attempts < 0)
  {
    RCLCPP_ERROR(LOGGER, "Tried to set negative number of replan attempts");
  }
  else
  {
    RCLCPP_DEBUG_STREAM(LOGGER, "Replan Attempts: " << attempts);
    impl_->replan_attempts_ = attempts;
  }
}

void MoveGroupInterface::setReplanDelay(double delay)
{
  if (delay < 0.0)
  {
    RCLCPP_ERROR(LOGGER, "Tried to set negative replan delay");
  }
  else
  {
    RCLCPP_DEBUG_STREAM(LOGGER, "Replan Delay: " << delay);
    impl_->replan_delay_ = delay;
  }
}

std::vector<std::string> MoveGroupInterface::getKnownConstraints() const
{
  return impl_->getKnownConstraints();
}

moveit_msgs::msg::Constraints MoveGroupInterface::getPathConstraints() const
{
  return impl_->getPathConstraints();
}

bool MoveGroupInterface::setPathConstraints(const std::string& constraint)
{
  return impl_->setPathConstraints(constraint);
}

void MoveGroupInterface::setPathConstraints(const moveit_msgs::msg::Constraints& constraint)
{
  impl_->setPathConstraints(constraint);
}

void MoveGroupInterface::clearPathConstraints()
{
  impl_->clearPathConstraints();
}

moveit_msgs::msg::TrajectoryConstraints MoveGroupInterface::getTrajectoryConstraints() const
{
  return impl_->getTrajectoryConstraints();
}

void MoveGroupInterface::setTrajectoryConstraints(const moveit_msgs::msg::TrajectoryConstraints& constraint)
{
  impl_->setTrajectoryConstraints(constraint);
}

void MoveGroupInterface::clearTrajectoryConstraints()
{
  impl_->clearTrajectoryConstraints();
}

void MoveGroupInterface::setConstraintsDatabase(const std::string& host, unsigned int port)
{
  impl_->initializeConstraintsStorage(host, port);
}

void MoveGroupInterface::setWorkspace(double minx, double miny, double minz, double maxx, double maxy, double maxz)
{
  impl_->setWorkspace(minx, miny, minz, maxx, maxy, maxz);
}

/** \brief Set time allowed to planner to solve problem before aborting */
void MoveGroupInterface::setPlanningTime(double seconds)
{
  impl_->setPlanningTime(seconds);
}

/** \brief Get time allowed to planner to solve problem before aborting */
double MoveGroupInterface::getPlanningTime() const
{
  return impl_->getPlanningTime();
}

void MoveGroupInterface::setSupportSurfaceName(const std::string& name)
{
  impl_->setSupportSurfaceName(name);
}

const std::string& MoveGroupInterface::getPlanningFrame() const
{
  return impl_->getRobotModel()->getModelFrame();
}

const std::vector<std::string>& MoveGroupInterface::getJointModelGroupNames() const
{
  return impl_->getRobotModel()->getJointModelGroupNames();
}

bool MoveGroupInterface::attachObject(const std::string& object, const std::string& link)
{
  return attachObject(object, link, std::vector<std::string>());
}

bool MoveGroupInterface::attachObject(const std::string& object, const std::string& link,
                                      const std::vector<std::string>& touch_links)
{
  return impl_->attachObject(object, link, touch_links);
}

bool MoveGroupInterface::detachObject(const std::string& name)
{
  return impl_->detachObject(name);
}

void MoveGroupInterface::constructMotionPlanRequest(moveit_msgs::msg::MotionPlanRequest& goal_out)
{
  impl_->constructMotionPlanRequest(goal_out);
}

}  // namespace planning_interface
}  // namespace moveit<|MERGE_RESOLUTION|>--- conflicted
+++ resolved
@@ -112,19 +112,8 @@
                          const std::shared_ptr<tf2_ros::Buffer>& tf_buffer, const rclcpp::Duration& wait_for_servers)
     : opt_(opt), node_(node), tf_buffer_(tf_buffer)
   {
-<<<<<<< HEAD
-    robot_model = opt.robot_model ? opt.robot_model : getSharedRobotModel(node_, opt.robot_description);
-
-=======
-    // We have no control on how the passed node is getting executed. To make sure MGI is functional, we're creating
-    // our own callback group which is managed in a separate callback thread
-    callback_group_ = node_->create_callback_group(rclcpp::CallbackGroupType::MutuallyExclusive,
-                                                   false /* don't spin with node executor */);
-    callback_executor_.add_callback_group(callback_group_, node->get_node_base_interface());
-    callback_thread_ = std::thread([this]() { callback_executor_.spin(); });
-
     robot_model_ = opt.robot_model ? opt.robot_model : getSharedRobotModel(node_, opt.robot_description);
->>>>>>> f4329785
+
     if (!getRobotModel())
     {
       std::string error = "Unable to construct robot model. Please make sure all needed information is on the "
