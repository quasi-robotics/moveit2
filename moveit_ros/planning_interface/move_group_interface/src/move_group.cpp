/*********************************************************************
* Software License Agreement (BSD License)
*
*  Copyright (c) 2012, Willow Garage, Inc.
*  All rights reserved.
*
*  Redistribution and use in source and binary forms, with or without
*  modification, are permitted provided that the following conditions
*  are met:
*
*   * Redistributions of source code must retain the above copyright
*     notice, this list of conditions and the following disclaimer.
*   * Redistributions in binary form must reproduce the above
*     copyright notice, this list of conditions and the following
*     disclaimer in the documentation and/or other materials provided
*     with the distribution.
*   * Neither the name of the Willow Garage nor the names of its
*     contributors may be used to endorse or promote products derived
*     from this software without specific prior written permission.
*
*  THIS SOFTWARE IS PROVIDED BY THE COPYRIGHT HOLDERS AND CONTRIBUTORS
*  "AS IS" AND ANY EXPRESS OR IMPLIED WARRANTIES, INCLUDING, BUT NOT
*  LIMITED TO, THE IMPLIED WARRANTIES OF MERCHANTABILITY AND FITNESS
*  FOR A PARTICULAR PURPOSE ARE DISCLAIMED. IN NO EVENT SHALL THE
*  COPYRIGHT OWNER OR CONTRIBUTORS BE LIABLE FOR ANY DIRECT, INDIRECT,
*  INCIDENTAL, SPECIAL, EXEMPLARY, OR CONSEQUENTIAL DAMAGES (INCLUDING,
*  BUT NOT LIMITED TO, PROCUREMENT OF SUBSTITUTE GOODS OR SERVICES;
*  LOSS OF USE, DATA, OR PROFITS; OR BUSINESS INTERRUPTION) HOWEVER
*  CAUSED AND ON ANY THEORY OF LIABILITY, WHETHER IN CONTRACT, STRICT
*  LIABILITY, OR TORT (INCLUDING NEGLIGENCE OR OTHERWISE) ARISING IN
*  ANY WAY OUT OF THE USE OF THIS SOFTWARE, EVEN IF ADVISED OF THE
*  POSSIBILITY OF SUCH DAMAGE.
*********************************************************************/

/* Author: Ioan Sucan */

#include <stdexcept>
#include <moveit/warehouse/constraints_storage.h>
#include <moveit/kinematic_constraints/utils.h>
#include <moveit/move_group/capability_names.h>
#include <moveit/move_group_pick_place_capability/capability_names.h>
#include <moveit/move_group_interface/move_group.h>
#include <moveit/robot_model_loader/robot_model_loader.h>
#include <moveit/planning_scene_monitor/current_state_monitor.h>
#include <moveit/trajectory_execution_manager/trajectory_execution_manager.h>

#include <moveit/robot_state/conversions.h>
#include <moveit_msgs/MoveGroupAction.h>
#include <moveit_msgs/PickupAction.h>
#include <moveit_msgs/PlaceAction.h>
#include <moveit_msgs/ExecuteKnownTrajectory.h>
#include <moveit_msgs/QueryPlannerInterfaces.h>
#include <moveit_msgs/GetCartesianPath.h>

#include <actionlib/client/simple_action_client.h>
#include <eigen_conversions/eigen_msg.h>
#include <std_msgs/String.h>
#include <tf/transform_listener.h>
#include <tf/transform_datatypes.h>
#include <tf_conversions/tf_eigen.h>
#include <ros/console.h>
#include <ros/ros.h>

namespace move_group_interface
{

const std::string MoveGroup::ROBOT_DESCRIPTION = "robot_description";    // name of the robot description (a param name, so it can be changed externally)
const std::string MoveGroup::JOINT_STATE_TOPIC = "joint_states";    // name of the topic where joint states are published

namespace
{

struct SharedStorage
{
  SharedStorage()
  {
  }

  ~SharedStorage()
  {
    tf_.reset();
    state_monitors_.clear();
    model_loaders_.clear(); 
  }
  
  boost::mutex lock_;
  boost::shared_ptr<tf::Transformer> tf_;
  std::map<std::string, robot_model_loader::RobotModelLoaderPtr> model_loaders_;
  std::map<std::string, planning_scene_monitor::CurrentStateMonitorPtr> state_monitors_;
};

SharedStorage& getSharedStorage()
{
  static SharedStorage storage;
  return storage;
}

boost::shared_ptr<tf::Transformer> getSharedTF()
{
  SharedStorage &s = getSharedStorage();
  boost::mutex::scoped_lock slock(s.lock_);
  if (!s.tf_)
    s.tf_.reset(new tf::TransformListener());
  return s.tf_;
}

robot_model::RobotModelConstPtr getSharedRobotModel(const std::string &robot_description)
{ 
  SharedStorage &s = getSharedStorage();
  boost::mutex::scoped_lock slock(s.lock_);
  if (s.model_loaders_.find(robot_description) != s.model_loaders_.end())
    return s.model_loaders_[robot_description]->getModel();
  else
  {
    robot_model_loader::RobotModelLoader::Options opt(robot_description);
    opt.load_kinematics_solvers_ = false;
    robot_model_loader::RobotModelLoaderPtr loader(new robot_model_loader::RobotModelLoader(opt));
    s.model_loaders_[robot_description] = loader;
    return loader->getModel();
  }
} 

static planning_scene_monitor::CurrentStateMonitorPtr getSharedStateMonitor(const robot_model::RobotModelConstPtr &kmodel, const boost::shared_ptr<tf::Transformer> &tf)
{  
  SharedStorage &s = getSharedStorage();
  boost::mutex::scoped_lock slock(s.lock_);
  if (s.state_monitors_.find(kmodel->getName()) != s.state_monitors_.end())
    return s.state_monitors_[kmodel->getName()];
  else
  {
    planning_scene_monitor::CurrentStateMonitorPtr monitor(new planning_scene_monitor::CurrentStateMonitor(kmodel, tf));
    s.state_monitors_[kmodel->getName()] = monitor;
    return monitor;
  }
}

}

class MoveGroup::MoveGroupImpl
{
public: 
  
  MoveGroupImpl(const Options &opt, const boost::shared_ptr<tf::Transformer> &tf, const ros::Duration &wait_for_server) : opt_(opt), tf_(tf)
  {
    kinematic_model_ = opt.kinematic_model_ ? opt.kinematic_model_ : getSharedRobotModel(opt.robot_description_);
    if (!getRobotModel())
    {
      std::string error = "Unable to construct robot model. Please make sure all needed information is on the parameter server.";
      ROS_FATAL_STREAM(error);
      throw std::runtime_error(error);
    }

    if (!getRobotModel()->hasJointModelGroup(opt.group_name_))
    {
      std::string error = "Group '" + opt.group_name_ + "' was not found.";
      ROS_FATAL_STREAM(error);
      throw std::runtime_error(error);
    }

    joint_state_target_.reset(new robot_state::RobotState(getRobotModel()));
    joint_state_target_->setToDefaultValues();
    active_target_ = JOINT;
    can_look_ = false;
    can_replan_ = false;
    goal_tolerance_ = 1e-4;
    planning_time_ = 5.0;
    initializing_constraints_ = false;
    
    const robot_model::JointModelGroup *joint_model_group = getRobotModel()->getJointModelGroup(opt.group_name_);
    if (joint_model_group)
    {
      if (joint_model_group->isChain())
        end_effector_link_ = joint_model_group->getLinkModelNames().back();
      pose_reference_frame_ = getRobotModel()->getModelFrame();
      
      trajectory_event_publisher_ = node_handle_.advertise<std_msgs::String>(trajectory_execution_manager::TrajectoryExecutionManager::EXECUTION_EVENT_TOPIC, 1, false);
      
      current_state_monitor_ = getSharedStateMonitor(kinematic_model_, tf_);

      move_action_client_.reset(new actionlib::SimpleActionClient<moveit_msgs::MoveGroupAction>(move_group::MOVE_ACTION, false));
      waitForAction(move_action_client_, wait_for_server, move_group::MOVE_ACTION);

      pick_action_client_.reset(new actionlib::SimpleActionClient<moveit_msgs::PickupAction>(move_group::PICKUP_ACTION, false));
      waitForAction(pick_action_client_, wait_for_server, move_group::PICKUP_ACTION);

      place_action_client_.reset(new actionlib::SimpleActionClient<moveit_msgs::PlaceAction>(move_group::PLACE_ACTION, false));
      waitForAction(place_action_client_, wait_for_server, move_group::PLACE_ACTION);
      
      execute_service_ = node_handle_.serviceClient<moveit_msgs::ExecuteKnownTrajectory>(move_group::EXECUTE_SERVICE_NAME);
      query_service_ = node_handle_.serviceClient<moveit_msgs::QueryPlannerInterfaces>(move_group::QUERY_PLANNERS_SERVICE_NAME);
      cartesian_path_service_ = node_handle_.serviceClient<moveit_msgs::GetCartesianPath>(move_group::CARTESIAN_PATH_SERVICE_NAME);
      ROS_INFO_STREAM("Ready to take MoveGroup commands for group " << opt.group_name_ << ".");
    }
    else
      ROS_ERROR("Unable to initialize MoveGroup interface.");
  }

  template<typename T>
  void waitForAction(const T &action, const ros::Duration &wait_for_server, const std::string &name)
  {
    ROS_INFO("Waiting for MoveGroup action server (%s)...", name.c_str());
    
    // in case ROS time is published, wait for the time data to arrive
    ros::Time start_time = ros::Time::now();
    while (start_time == ros::Time::now())
    {
      ros::WallDuration(0.01).sleep();
      ros::spinOnce();
    }
    
    // wait for the server (and spin as needed)
    if (wait_for_server == ros::Duration(0, 0))
    {
      while (node_handle_.ok() && !action->isServerConnected())
      {
        ros::WallDuration(0.02).sleep();
        ros::spinOnce();
      }
    }
    else
    {
      ros::Time final_time = ros::Time::now() + wait_for_server;
      while (node_handle_.ok() && !action->isServerConnected() && final_time > ros::Time::now())
      {
        ros::WallDuration(0.02).sleep();
        ros::spinOnce();
      }
    }
    
    if (!action->isServerConnected())
      throw std::runtime_error("Unable to connect to action server within allotted time");
    else
      ROS_INFO("Connected to '%s'", name.c_str());
  }
  
  ~MoveGroupImpl()
  {
    if (constraints_init_thread_)
      constraints_init_thread_->join();
  }
  
  const boost::shared_ptr<tf::Transformer>& getTF() const
  {
    return tf_;
  }
  
  const Options& getOptions() const
  {
    return opt_;
  }
  
  const robot_model::RobotModelConstPtr& getRobotModel() const
  {
    return kinematic_model_;
  }

  bool getInterfaceDescription(moveit_msgs::PlannerInterfaceDescription &desc)
  {
    moveit_msgs::QueryPlannerInterfaces::Request req;
    moveit_msgs::QueryPlannerInterfaces::Response res;
    if (query_service_.call(req, res))
      if (!res.planner_interfaces.empty())
      {
        desc = res.planner_interfaces.front();
        return true;
      }
    return false;
  }
  
  void setPlannerId(const std::string &planner_id)
  {
    planner_id_ = planner_id;
  }
  
  robot_state::JointStateGroup* getJointStateTarget()
  {
    return joint_state_target_->getJointStateGroup(opt_.group_name_);
  }
  
  void setStartState(const robot_state::RobotState &start_state)
  {
    considered_start_state_.reset(new robot_state::RobotState(start_state));
  }

  void setStartStateToCurrentState()
  {
    considered_start_state_.reset();
  }
  
  void setEndEffectorLink(const std::string &end_effector)
  {
    end_effector_link_ = end_effector;
  }
  
  void clearPoseTarget(const std::string &end_effector_link)
  {
    pose_targets_.erase(end_effector_link);
  }

  void clearPoseTargets()
  {
    pose_targets_.clear();
  }
  
  const std::string &getEndEffectorLink() const
  {
    return end_effector_link_;
  }

  const std::string& getEndEffector() const
  {
    if (!end_effector_link_.empty())
    {   
      const std::vector<std::string> &possible_eefs = getRobotModel()->getJointModelGroup(opt_.group_name_)->getAttachedEndEffectorNames();
      for (std::size_t i = 0 ; i < possible_eefs.size() ; ++i)
        if (getRobotModel()->getEndEffector(possible_eefs[i])->hasLinkModel(end_effector_link_))
          return possible_eefs[i];
    }  
    static std::string empty;
    return empty;
  }

  void setPoseTargets(const std::vector<geometry_msgs::PoseStamped> &poses, const std::string &end_effector_link)
  {  
    const std::string &eef = end_effector_link.empty() ? end_effector_link_ : end_effector_link;
    if (eef.empty())
      ROS_ERROR("No end-effector to set the pose for");
    else
    {
      pose_targets_[eef] = poses;
      // make sure we don't store an actual stamp, since that will become stale can potentially cause tf errors
      std::vector<geometry_msgs::PoseStamped> &stored_poses = pose_targets_[eef];
      for (std::size_t i = 0 ; i < stored_poses.size() ; ++i)
        stored_poses[i].header.stamp = ros::Time(0);
    }
  }
  
  bool hasPoseTarget(const std::string &end_effector_link) const
  {
    const std::string &eef = end_effector_link.empty() ? end_effector_link_ : end_effector_link; 
    return pose_targets_.find(eef) != pose_targets_.end();
  }
  
  const geometry_msgs::PoseStamped& getPoseTarget(const std::string &end_effector_link) const
  {    
    const std::string &eef = end_effector_link.empty() ? end_effector_link_ : end_effector_link; 
    
    // if multiple pose targets are set, return the first one
    std::map<std::string, std::vector<geometry_msgs::PoseStamped> >::const_iterator jt = pose_targets_.find(eef);
    if (jt != pose_targets_.end())
      if (!jt->second.empty())
        return jt->second.at(0);
    
    // or return an error
    static const geometry_msgs::PoseStamped unknown;
    ROS_ERROR("Pose for end effector '%s' not known.", eef.c_str());
    return unknown;
  } 
  
  const std::vector<geometry_msgs::PoseStamped>& getPoseTargets(const std::string &end_effector_link) const
  {
    const std::string &eef = end_effector_link.empty() ? end_effector_link_ : end_effector_link; 
    
    std::map<std::string, std::vector<geometry_msgs::PoseStamped> >::const_iterator jt = pose_targets_.find(eef);
    if (jt != pose_targets_.end())
      if (!jt->second.empty())
        return jt->second;
    
    // or return an error
    static const std::vector<geometry_msgs::PoseStamped> empty;
    ROS_ERROR("Poses for end effector '%s' are not known.", eef.c_str());
    return empty;
  }

  void followConstraints(const std::vector<moveit_msgs::Constraints> &constraints)
  {
    follow_constraints_ = constraints;
  }
  
  void setPoseReferenceFrame(const std::string &pose_reference_frame)
  {
    pose_reference_frame_ = pose_reference_frame;
  }
  
  void setSupportSurfaceName(const std::string &support_surface)
  {
    support_surface_ = support_surface;
  }
  
  const std::string& getPoseReferenceFrame() const
  {
    return pose_reference_frame_;
  }
  
  void useJointStateTarget()
  {
    active_target_ = JOINT;    
  }
  
  void usePoseTarget()
  {
    active_target_ = POSE;
  }
  
  void useFollowTarget()
  {
    active_target_ = FOLLOW;
  }
  
  void allowLooking(bool flag)
  {
    can_look_ = flag;
    ROS_INFO("Looking around: %s", can_look_ ? "yes" : "no");
  }

  void allowReplanning(bool flag)
  {
    can_replan_ = flag;
    ROS_INFO("Replanning: %s", can_replan_ ? "yes" : "no");
  }
  
  bool getCurrentState(robot_state::RobotStatePtr &current_state)
  {
    if (!current_state_monitor_)
    {
      ROS_ERROR("Unable to get current robot state");
      return false;
    }
        
    // if needed, start the monitor and wait up to 1 second for a full robot state
    if (!current_state_monitor_->isActive())
    {
      current_state_monitor_->startStateMonitor(opt_.joint_state_topic_);
      double slept_time = 0.0;
      static const double sleep_step = 0.05;
      while (!current_state_monitor_->haveCompleteState() && slept_time < 1.0)
      {
        ros::Duration(sleep_step).sleep();
        slept_time += sleep_step;
      }      
    }
    
    // check to see if we have a fully known state for the joints we want to record
    std::vector<std::string> missing_joints;
    if (!current_state_monitor_->haveCompleteState(missing_joints))
    {
      std::set<std::string> mj;
      mj.insert(missing_joints.begin(), missing_joints.end());
      const std::vector<std::string> &names= getJointStateTarget()->getJointNames();
      bool ok = true;
      for (std::size_t i = 0 ; ok && i < names.size() ; ++i)
        if (mj.find(names[i]) != mj.end())
          ok = false;
      if (!ok)
        ROS_WARN("Joint values for monitored state are requested but the full state is not known");
    }
    
    current_state = current_state_monitor_->getCurrentState();
    return true;
  }

  /** \brief Place an object at one of the specified possible locations */
  bool place(const std::string &object, const manipulation_msgs::Grasp &grasp, const std::vector<geometry_msgs::PoseStamped> &poses)
  {
    std::vector<manipulation_msgs::PlaceLocation> locations;
    for(std::size_t i=0; i < poses.size(); ++i)
    {
      manipulation_msgs::PlaceLocation location;
      location.approach.direction.vector.z = -1.0;
      location.retreat.direction.vector.x = -1.0;
      location.approach.direction.header.frame_id = pose_reference_frame_;
      location.retreat.direction.header.frame_id = end_effector_link_;

      location.approach.min_distance = 0.1;
      location.approach.desired_distance = 0.2;
      location.retreat.min_distance = 0.0;
      location.retreat.desired_distance = 0.2;
      location.post_place_posture = grasp.pre_grasp_posture;

      location.place_pose = poses[i];
      locations.push_back(location);
    }
    ROS_DEBUG("Move group interface has %d place locations", (int) locations.size());
    return place(object, locations);
  }

  bool place(const std::string &object, const std::vector<manipulation_msgs::PlaceLocation> &locations)
  {   
    if (!place_action_client_)
    {
      ROS_ERROR_STREAM("Place action client not found");
      return false;
    }
    if (!place_action_client_->isServerConnected())
    {
      ROS_ERROR_STREAM("Place action server not connected");
      return false; 
    }
    moveit_msgs::PlaceGoal goal;
    constructGoal(goal, object);
    goal.place_locations = locations;
    goal.planning_options.plan_only = false;
    place_action_client_->sendGoal(goal); 
    ROS_DEBUG("Sent place goal with %d locations", (int) goal.place_locations.size());
    if (!place_action_client_->waitForResult())
    {
      ROS_INFO_STREAM("Place action returned early");
    }
    if (place_action_client_->getState() == actionlib::SimpleClientGoalState::SUCCEEDED)
    {
      return true;
    }
    else
    {
      ROS_WARN_STREAM("Fail: " << place_action_client_->getState().toString() << ": " << place_action_client_->getState().getText());
      return false;
    }
  }  

  bool pick(const std::string &object, const std::vector<manipulation_msgs::Grasp> &grasps, manipulation_msgs::Grasp &result_grasp)
  {
    if (!pick_action_client_)
    {
      ROS_ERROR_STREAM("Pick action client not found");
      return false;
    }
    if (!pick_action_client_->isServerConnected())
    {
      ROS_ERROR_STREAM("Pick action server not connected");
      return false;
    }
    moveit_msgs::PickupGoal goal;
    constructGoal(goal, object);
    goal.possible_grasps = grasps;
    goal.planning_options.plan_only = false;
    pick_action_client_->sendGoal(goal); 
    if (!pick_action_client_->waitForResult())
    {
      ROS_INFO_STREAM("Pickup action returned early");
    }
    if (pick_action_client_->getState() == actionlib::SimpleClientGoalState::SUCCEEDED)
    {
      result_grasp = pick_action_client_->getResult()->grasp;
      return true;
    }
    else
    {
      ROS_WARN_STREAM("Fail: " << pick_action_client_->getState().toString() << ": " << pick_action_client_->getState().getText());
      return false;
    }
  }
  
  bool plan(Plan &plan)
  {
    if (!move_action_client_)
      return false;
    if (!move_action_client_->isServerConnected())
      return false;

    moveit_msgs::MoveGroupGoal goal;
    constructGoal(goal);
    goal.planning_options.plan_only = true;
    goal.planning_options.look_around = false;
    goal.planning_options.replan = false;
    move_action_client_->sendGoal(goal); 
    if (!move_action_client_->waitForResult())
    {
      ROS_INFO_STREAM("MoveGroup action returned early");
    }
    if (move_action_client_->getState() == actionlib::SimpleClientGoalState::SUCCEEDED)
    {
      plan.trajectory_ = move_action_client_->getResult()->planned_trajectory;
      plan.start_state_ = move_action_client_->getResult()->trajectory_start;
      return true;
    }
    else
    {
      ROS_WARN_STREAM("Fail: " << move_action_client_->getState().toString() << ": " << move_action_client_->getState().getText());
      return false;
    }
  }
  
  bool move(bool wait)
  {  
    if (!move_action_client_)
      return false;
    if (!move_action_client_->isServerConnected())
      return false;

    moveit_msgs::MoveGroupGoal goal;
    constructGoal(goal);
    goal.planning_options.plan_only = false;
    goal.planning_options.look_around = can_look_;
    goal.planning_options.replan = can_replan_;
    goal.planning_options.replan_delay = 2.0; // this should become a parameter

    move_action_client_->sendGoal(goal);
    if (!wait)
      return true;
    
    if (!move_action_client_->waitForResult())
    {
      ROS_INFO_STREAM("MoveGroup action returned early");
    }
    
    if (move_action_client_->getState() == actionlib::SimpleClientGoalState::SUCCEEDED)
      return true;
    else
    {
      ROS_INFO_STREAM(move_action_client_->getState().toString() << ": " << move_action_client_->getState().getText());
      return false;
    }
  }
  
  bool execute(const Plan &plan, bool wait)
  {
    moveit_msgs::ExecuteKnownTrajectory::Request req;
    moveit_msgs::ExecuteKnownTrajectory::Response res;
    req.trajectory = plan.trajectory_;
    req.wait_for_execution = wait;
    if (execute_service_.call(req, res))
      return res.error_code.val == moveit_msgs::MoveItErrorCodes::SUCCESS;
    else
      return false;
  }
  
  double computeCartesianPath(const std::vector<geometry_msgs::Pose> &waypoints, double step, double jump_threshold,
			      moveit_msgs::RobotTrajectory &msg)
  {
    moveit_msgs::GetCartesianPath::Request req;
    moveit_msgs::GetCartesianPath::Response res;

    if (considered_start_state_)
      robot_state::robotStateToRobotStateMsg(*considered_start_state_, req.start_state);
    req.group_name = opt_.group_name_;
    req.header.frame_id = getPoseReferenceFrame();
    req.header.stamp = ros::Time::now();
    req.waypoints = waypoints;
    req.max_step = step;
    req.jump_threshold = jump_threshold;
    req.avoid_collisions = true;

    if (cartesian_path_service_.call(req, res))
    {
      if (res.error_code.val == moveit_msgs::MoveItErrorCodes::SUCCESS)
      {
	msg = res.solution;
	return res.fraction;
      }
      else
	return -1.0;
    }
    else
      return -1.0;
  }

  void stop()
  {
    if (trajectory_event_publisher_)
    {
      std_msgs::String event;
      event.data = "stop";
      trajectory_event_publisher_.publish(event);
    }
  }
  
  double getGoalTolerance() const
  {
    return goal_tolerance_;
  }
  
  void setGoalTolerance(double tolerance)
  {
    goal_tolerance_ = tolerance;
  }

  void setPlanningTime(double seconds)
  {
    if (seconds > 0.0)
      planning_time_ = seconds;
  }
  
  double getPlanningTime() const
  {
    return planning_time_;
  }

  void constructGoal(moveit_msgs::MoveGroupGoal &goal_out)
  {
    moveit_msgs::MoveGroupGoal goal;
    goal.request.group_name = opt_.group_name_;
    goal.request.num_planning_attempts = 1;
    goal.request.allowed_planning_time = planning_time_;
    goal.request.planner_id = planner_id_;
    goal.request.workspace_parameters = workspace_parameters_;
    
    if (considered_start_state_)
      robot_state::robotStateToRobotStateMsg(*considered_start_state_, goal.request.start_state);
    
    if (active_target_ == JOINT)
    {    
      goal.request.goal_constraints.resize(1);
      goal.request.goal_constraints[0] = kinematic_constraints::constructGoalConstraints(getJointStateTarget(), goal_tolerance_);
    }
    else
      if (active_target_ == POSE)
      {
        for (std::map<std::string, std::vector<geometry_msgs::PoseStamped> >::const_iterator it = pose_targets_.begin() ;
             it != pose_targets_.end() ; ++it)
        {
          moveit_msgs::Constraints g;
          for (std::size_t i = 0 ; i < it->second.size() ; ++i)
          {
            moveit_msgs::Constraints c = kinematic_constraints::constructGoalConstraints(it->first, it->second[i], goal_tolerance_);
            g = kinematic_constraints::mergeConstraints(g, c);
          }
          goal.request.goal_constraints.push_back(g);
        }
      }
      else
        if (active_target_ == FOLLOW)
        {
          goal.request.trajectory_constraints.constraints = follow_constraints_;
        }
        else
          ROS_ERROR("Unable to construct goal representation");
    
    if (path_constraints_)
      goal.request.path_constraints = *path_constraints_;
    goal_out = goal;
  }

  void constructGoal(moveit_msgs::PickupGoal &goal_out, const std::string &object)
  {
    moveit_msgs::PickupGoal goal;
    goal.target_name = object;
    goal.group_name = opt_.group_name_;
    goal.end_effector = getEndEffector(); 
    goal.allowed_planning_time = planning_time_;
    goal.support_surface_name = support_surface_; 
    goal.planner_id = planner_id_;

    if (path_constraints_)
      goal.path_constraints = *path_constraints_;

    goal_out = goal;
  }

  void constructGoal(moveit_msgs::PlaceGoal &goal_out, const std::string &object)
  {
    moveit_msgs::PlaceGoal goal;
    goal.attached_object_name = object;
    goal.group_name = opt_.group_name_;
    goal.allowed_planning_time = planning_time_;
    goal.support_surface_name = support_surface_;
    goal.planner_id = planner_id_;

    if (path_constraints_)
      goal.path_constraints = *path_constraints_;
    
    goal_out = goal;
  }
  
  void setPathConstraints(const moveit_msgs::Constraints &constraint)
  {
    path_constraints_.reset(new moveit_msgs::Constraints(constraint));
  }
  
  bool setPathConstraints(const std::string &constraint)
  {
    if (constraints_storage_)
    {
      moveit_warehouse::ConstraintsWithMetadata msg_m;
      if (constraints_storage_->getConstraints(msg_m, constraint, kinematic_model_->getName(), opt_.group_name_))
      {
        path_constraints_.reset(new moveit_msgs::Constraints(static_cast<moveit_msgs::Constraints>(*msg_m)));
	return true;
      }
      else
        return false;
    }
    else
      return false;
  }

  void clearPathConstraints()
  {
    path_constraints_.reset();
  }
  
  std::vector<std::string> getKnownConstraints() const
  {
    while (initializing_constraints_)
    {
      static ros::WallDuration d(0.01);
      d.sleep();
    }

    std::vector<std::string> c;
    if (constraints_storage_)
      constraints_storage_->getKnownConstraints(c, kinematic_model_->getName(), opt_.group_name_);

    return c;
  }
  
  void initializeConstraintsStorage(const std::string &host, unsigned int port)
  {
    initializing_constraints_ = true;
    if (constraints_init_thread_)
      constraints_init_thread_->join();
    constraints_init_thread_.reset(new boost::thread(boost::bind(&MoveGroupImpl::initializeConstraintsStorageThread, this, host, port)));
  }
  
  void setWorkspace(double minx, double miny, double minz, double maxx, double maxy, double maxz)
  {
    workspace_parameters_.header.frame_id = getRobotModel()->getModelFrame();
    workspace_parameters_.header.stamp = ros::Time::now();
    workspace_parameters_.min_corner.x = minx;
    workspace_parameters_.min_corner.y = miny;
    workspace_parameters_.min_corner.z = minz;
    workspace_parameters_.max_corner.x = maxx;
    workspace_parameters_.max_corner.y = maxy;
    workspace_parameters_.max_corner.z = maxz;    
  }
  
private:
  
  void initializeConstraintsStorageThread(const std::string &host, unsigned int port)
  {
    try
    {
      constraints_storage_.reset(new moveit_warehouse::ConstraintsStorage(host, port));
      ROS_DEBUG("Connected to constraints database");
    }
    catch(std::runtime_error &ex)
    {
      ROS_DEBUG("%s", ex.what());
    }
    initializing_constraints_ = false;
  }
  
  enum ActiveTarget
  {
    JOINT, POSE, FOLLOW
  };
  
  Options opt_;
  ros::NodeHandle node_handle_;
  boost::shared_ptr<tf::Transformer> tf_;
  robot_model::RobotModelConstPtr kinematic_model_;
  planning_scene_monitor::CurrentStateMonitorPtr current_state_monitor_;
  boost::scoped_ptr<actionlib::SimpleActionClient<moveit_msgs::MoveGroupAction> > move_action_client_;
  boost::scoped_ptr<actionlib::SimpleActionClient<moveit_msgs::PickupAction> > pick_action_client_;
  boost::scoped_ptr<actionlib::SimpleActionClient<moveit_msgs::PlaceAction> > place_action_client_;

  // general planning params
  robot_state::RobotStatePtr considered_start_state_;
  moveit_msgs::WorkspaceParameters workspace_parameters_;
  double planning_time_;
  std::string planner_id_;
  double goal_tolerance_;
  bool can_look_;
  bool can_replan_;
  
  // joint state goal
  robot_state::RobotStatePtr joint_state_target_;

  // pose goal
  std::map<std::string, std::vector<geometry_msgs::PoseStamped> > pose_targets_;

  // follow trajectory goal
  std::vector<moveit_msgs::Constraints> follow_constraints_;

  // common properties for goals
  ActiveTarget active_target_;
  boost::scoped_ptr<moveit_msgs::Constraints> path_constraints_;
  std::string end_effector_link_;
  std::string pose_reference_frame_; 
  std::string support_surface_;
  
  // ROS communication
  ros::Publisher trajectory_event_publisher_;
  ros::ServiceClient execute_service_;
  ros::ServiceClient query_service_;
  ros::ServiceClient cartesian_path_service_;
  boost::scoped_ptr<moveit_warehouse::ConstraintsStorage> constraints_storage_;
  boost::scoped_ptr<boost::thread> constraints_init_thread_;
  bool initializing_constraints_;

  // Pre-constructed default place location
  manipulation_msgs::PlaceLocation default_place_location_;
};

MoveGroup::MoveGroup(const std::string &group_name, const boost::shared_ptr<tf::Transformer> &tf, const ros::Duration &wait_for_server)
{
  if (!ros::ok())
    throw std::runtime_error("ROS does not seem to be running");
  impl_ = new MoveGroupImpl(Options(group_name), tf ? tf : getSharedTF(), wait_for_server);
}

MoveGroup::MoveGroup(const Options &opt, const boost::shared_ptr<tf::Transformer> &tf, const ros::Duration &wait_for_server)
{
  impl_ = new MoveGroupImpl(opt, tf ? tf : getSharedTF(), wait_for_server);
}

MoveGroup::~MoveGroup()
{
  delete impl_;
}

const std::string& MoveGroup::getName() const
{
  return impl_->getOptions().group_name_;
}

bool MoveGroup::getInterfaceDescription(moveit_msgs::PlannerInterfaceDescription &desc) 
{  
  return impl_->getInterfaceDescription(desc);  
}

void MoveGroup::setPlannerId(const std::string &planner_id)
{
  impl_->setPlannerId(planner_id);
}

bool MoveGroup::asyncMove()
{
  return impl_->move(false);
}

bool MoveGroup::move()
{
  return impl_->move(true);
}

bool MoveGroup::asyncExecute(const Plan &plan)
{
  return impl_->execute(plan, false);
}

bool MoveGroup::execute(const Plan &plan)
{
  return impl_->execute(plan, true);
}

bool MoveGroup::plan(Plan &plan)
{
  return impl_->plan(plan);
}

bool MoveGroup::pick(const std::string &object)
{
  manipulation_msgs::Grasp result_grasp;
  return impl_->pick(object, std::vector<manipulation_msgs::Grasp>(), result_grasp);
}

bool MoveGroup::pick(const std::string &object, const std::vector<manipulation_msgs::Grasp> &grasps)
{
  manipulation_msgs::Grasp result_grasp;
  return impl_->pick(object, grasps, result_grasp);
}

bool MoveGroup::pick(const std::string &object, manipulation_msgs::Grasp &result_grasp)
{
  return impl_->pick(object, std::vector<manipulation_msgs::Grasp>(), result_grasp);
}

bool MoveGroup::pick(const std::string &object, const std::vector<manipulation_msgs::Grasp> &grasps, manipulation_msgs::Grasp &result_grasp)
{
  return impl_->pick(object, grasps, result_grasp);
}

bool MoveGroup::place(const std::string &object)
{
  return impl_->place(object, std::vector<manipulation_msgs::PlaceLocation>());
}

bool MoveGroup::place(const std::string &object, const std::vector<manipulation_msgs::PlaceLocation> &locations)
{
  return impl_->place(object, locations);
}

<<<<<<< HEAD
bool MoveGroup::place(const std::string &object, const manipulation_msgs::Grasp &grasp, const std::vector<geometry_msgs::PoseStamped> &poses)
{
  return impl_->place(object, grasp, poses);
=======
double MoveGroup::computeCartesianPath(const std::vector<geometry_msgs::Pose> &waypoints, double eef_step, double jump_threshold,
				       moveit_msgs::RobotTrajectory &trajectory)
{
  return impl_->computeCartesianPath(waypoints, eef_step, jump_threshold, trajectory);
>>>>>>> 393d07c8
}

void MoveGroup::stop()
{
  impl_->stop();
}

void MoveGroup::setStartState(const robot_state::RobotState &start_state)
{
  impl_->setStartState(start_state);
}

void MoveGroup::setStartStateToCurrentState()
{
  impl_->setStartStateToCurrentState();
}

void MoveGroup::setRandomTarget()
{ 
  impl_->getJointStateTarget()->setToRandomValues();
  impl_->useJointStateTarget();
}

bool MoveGroup::setNamedTarget(const std::string &name)
{ 
  std::map<std::string, std::vector<double> >::const_iterator it = remembered_joint_values_.find(name);
  if (it != remembered_joint_values_.end())
  {
    setJointValueTarget(it->second);
    return true;
  }
  else
  {
    if (impl_->getJointStateTarget()->setToDefaultState(name))
    {
      impl_->useJointStateTarget();
      return true;
    }
    return false;
  }
}

void MoveGroup::setJointValueTarget(const std::vector<double> &joint_values)
{
  impl_->getJointStateTarget()->setVariableValues(joint_values);
  impl_->useJointStateTarget();
}

void MoveGroup::setJointValueTarget(const std::map<std::string, double> &joint_values)
{
  impl_->getJointStateTarget()->setVariableValues(joint_values);
  impl_->useJointStateTarget();
}

void MoveGroup::setJointValueTarget(const robot_state::RobotState &kinematic_state)
{
  setJointValueTarget(*kinematic_state.getJointStateGroup(getName()));
}

void MoveGroup::setJointValueTarget(const robot_state::JointStateGroup &joint_state_group)
{  
  std::map<std::string, double> variable_values;
  joint_state_group.getVariableValues(variable_values);
  setJointValueTarget(variable_values);
}

void MoveGroup::setJointValueTarget(const robot_state::JointState &joint_state)
{
  setJointValueTarget(joint_state.getName(), joint_state.getVariableValues());
}

void MoveGroup::setJointValueTarget(const std::string &joint_name, double value)
{ 
  std::vector<double> values(1, value);
  setJointValueTarget(joint_name, values);
}

void MoveGroup::setJointValueTarget(const std::string &joint_name, const std::vector<double> &values)
{ 
  robot_state::JointState *joint_state = impl_->getJointStateTarget()->getJointState(joint_name);
  if (joint_state)
    if (!joint_state->setVariableValues(values))
      ROS_ERROR("Unable to set target");
  impl_->useJointStateTarget();
}

void MoveGroup::setJointValueTarget(const sensor_msgs::JointState &state)
{
  impl_->getJointStateTarget()->setVariableValues(state); 
  impl_->useJointStateTarget();
}

const robot_state::JointStateGroup& MoveGroup::getJointValueTarget() const
{
  return *impl_->getJointStateTarget();
}

const std::string& MoveGroup::getEndEffectorLink() const
{
  return impl_->getEndEffectorLink();
}

const std::string& MoveGroup::getEndEffector() const
{
  return impl_->getEndEffector();
}

void MoveGroup::setEndEffectorLink(const std::string &link_name)
{
  impl_->setEndEffectorLink(link_name);  
  impl_->usePoseTarget();
}

void MoveGroup::setEndEffector(const std::string &eef_name)
{
  const robot_model::JointModelGroup *jmg = impl_->getRobotModel()->getEndEffector(eef_name);
  if (jmg)
    setEndEffectorLink(jmg->getEndEffectorParentGroup().second);
}

void MoveGroup::clearPoseTarget(const std::string &end_effector_link)
{
  impl_->clearPoseTarget(end_effector_link);
}

void MoveGroup::clearPoseTargets()
{
  impl_->clearPoseTargets();
}

void MoveGroup::setPoseTarget(const Eigen::Affine3d &pose, const std::string &end_effector_link)
{
  std::vector<geometry_msgs::PoseStamped> pose_msg(1);
  tf::poseEigenToMsg(pose, pose_msg[0].pose);
  pose_msg[0].header.frame_id = getPoseReferenceFrame();
  pose_msg[0].header.stamp = ros::Time::now();
  setPoseTargets(pose_msg, end_effector_link);
}

void MoveGroup::setPoseTarget(const geometry_msgs::Pose &target, const std::string &end_effector_link)
{
  std::vector<geometry_msgs::PoseStamped> pose_msg(1);
  pose_msg[0].pose = target;
  pose_msg[0].header.frame_id = getPoseReferenceFrame();
  pose_msg[0].header.stamp = ros::Time::now();
  setPoseTargets(pose_msg, end_effector_link);
}

void MoveGroup::setPoseTarget(const geometry_msgs::PoseStamped &target, const std::string &end_effector_link)
{
  std::vector<geometry_msgs::PoseStamped> targets(1, target);
  setPoseTargets(targets, end_effector_link);
}

void MoveGroup::setPoseTargets(const EigenSTL::vector_Affine3d &target, const std::string &end_effector_link)
{  
  std::vector<geometry_msgs::PoseStamped> pose_out(target.size());
  ros::Time tm = ros::Time::now();
  const std::string &frame_id = getPoseReferenceFrame();
  for (std::size_t i = 0 ; i < target.size() ; ++i)
  {
    tf::poseEigenToMsg(target[i], pose_out[i].pose);
    pose_out[i].header.stamp = tm;
    pose_out[i].header.frame_id = frame_id;
  }
  setPoseTargets(pose_out, end_effector_link);
}

void MoveGroup::setPoseTargets(const std::vector<geometry_msgs::Pose> &target, const std::string &end_effector_link)
{
  std::vector<geometry_msgs::PoseStamped> target_stamped(target.size());
  ros::Time tm = ros::Time::now();
  const std::string &frame_id = getPoseReferenceFrame();
  for (std::size_t i = 0 ; i < target.size() ; ++i)
  {
    target_stamped[i].pose = target[i];
    target_stamped[i].header.stamp = tm;
    target_stamped[i].header.frame_id = frame_id;
  }
  setPoseTargets(target_stamped, end_effector_link);
}

void MoveGroup::setPoseTargets(const std::vector<geometry_msgs::PoseStamped> &target, const std::string &end_effector_link)
{
  if (target.empty())
    ROS_ERROR("No pose specified as goal target");
  else
  {
    impl_->setPoseTargets(target, end_effector_link);
    impl_->usePoseTarget();
  }
}

const geometry_msgs::PoseStamped& MoveGroup::getPoseTarget(const std::string &end_effector_link) const
{
  return impl_->getPoseTarget(end_effector_link);
}

const std::vector<geometry_msgs::PoseStamped>& MoveGroup::getPoseTargets(const std::string &end_effector_link) const
{
  return impl_->getPoseTargets(end_effector_link);
}

namespace
{
inline void transformPose(const tf::Transformer& tf, const std::string &desired_frame, geometry_msgs::PoseStamped &target)
{
  if (desired_frame != target.header.frame_id)
  {
    tf::Pose pose;
    tf::poseMsgToTF(target.pose, pose);
    tf::Stamped<tf::Pose> stamped_target(pose, target.header.stamp, target.header.frame_id);
    tf::Stamped<tf::Pose> stamped_target_out;
    tf.transformPose(desired_frame, stamped_target, stamped_target_out);
    target.header.frame_id = stamped_target_out.frame_id_;
    //    target.header.stamp = stamped_target_out.stamp_; // we leave the stamp to ros::Time(0) on purpose
    tf::poseTFToMsg(stamped_target_out, target.pose);
  }
}
}

void MoveGroup::setPositionTarget(double x, double y, double z, const std::string &end_effector_link)
{
  geometry_msgs::PoseStamped target;
  if (impl_->hasPoseTarget(end_effector_link))
  {
    target = getPoseTarget(end_effector_link);
    transformPose(*impl_->getTF(), impl_->getPoseReferenceFrame(), target);
  }
  else
  {
    target.pose.orientation.x = 0.0;
    target.pose.orientation.y = 0.0;
    target.pose.orientation.z = 0.0;
    target.pose.orientation.w = 1.0;
    target.header.frame_id = impl_->getPoseReferenceFrame();
  }
  
  target.pose.position.x = x;
  target.pose.position.y = y;
  target.pose.position.z = z;
  setPoseTarget(target, end_effector_link);
}

void MoveGroup::setRPYTarget(double r, double p, double y, const std::string &end_effector_link)
{
  geometry_msgs::PoseStamped target;
  if (impl_->hasPoseTarget(end_effector_link))
  {
    target = getPoseTarget(end_effector_link);
    transformPose(*impl_->getTF(), impl_->getPoseReferenceFrame(), target);
  }
  else
  {
    target.pose.position.x = 0.0;
    target.pose.position.y = 0.0;
    target.pose.position.z = 0.0; 
    target.header.frame_id = impl_->getPoseReferenceFrame();
  }
  
  tf::quaternionTFToMsg(tf::createQuaternionFromRPY(r, p, y), target.pose.orientation);
  setPoseTarget(target, end_effector_link);
}

void MoveGroup::setOrientationTarget(double x, double y, double z, double w, const std::string &end_effector_link)
{
  geometry_msgs::PoseStamped target;
  if (impl_->hasPoseTarget(end_effector_link))
  {
    target = getPoseTarget(end_effector_link);
    transformPose(*impl_->getTF(), impl_->getPoseReferenceFrame(), target);
  }
  else
  {
    target.pose.position.x = 0.0;
    target.pose.position.y = 0.0;
    target.pose.position.z = 0.0; 
    target.header.frame_id = impl_->getPoseReferenceFrame();
  }
  
  target.pose.orientation.x = x;
  target.pose.orientation.y = y;
  target.pose.orientation.z = z;
  target.pose.orientation.w = w;
  setPoseTarget(target, end_effector_link);
}

void MoveGroup::followConstraints(const std::vector<moveit_msgs::Constraints> &constraints)
{
  impl_->followConstraints(constraints); 
  impl_->useFollowTarget();
}

void MoveGroup::followConstraints(const std::vector<geometry_msgs::PoseStamped> &poses, double tolerance_pos, double tolerance_angle, const std::string &end_effector_link)
{
  const std::string &eef = end_effector_link.empty() ? getEndEffectorLink() : end_effector_link;
  if (eef.empty())
    ROS_ERROR("No end-effector to specify trajectory following constraints for");
  else
  {
    std::vector<moveit_msgs::Constraints> constraints(poses.size());
    for (std::size_t i = 0 ; i < poses.size() ; ++i)
      constraints[i] = kinematic_constraints::constructGoalConstraints(eef, poses[i], tolerance_pos, tolerance_angle);
    followConstraints(constraints);
  }
}

void MoveGroup::followConstraints(const std::vector<geometry_msgs::Pose> &poses, double tolerance_pos, double tolerance_angle, const std::string &end_effector_link)
{ 
  std::vector<geometry_msgs::PoseStamped> pose_msgs(poses.size()); 
  const std::string &frame_id = getPoseReferenceFrame();
  ros::Time tm = ros::Time(0);
  for (std::size_t i = 0 ; i < poses.size() ; ++i)
  {
    pose_msgs[i].pose = poses[i]; 
    pose_msgs[i].header.frame_id = frame_id;
    pose_msgs[i].header.stamp = tm;
  }  
  followConstraints(pose_msgs, tolerance_pos, tolerance_angle, end_effector_link);
}

void MoveGroup::followConstraints(const EigenSTL::vector_Affine3d &poses, double tolerance_pos, double tolerance_angle, const std::string &end_effector_link)
{
  std::vector<geometry_msgs::PoseStamped> pose_msgs(poses.size()); 
  const std::string &frame_id = getPoseReferenceFrame();
  ros::Time tm = ros::Time(0);
  for (std::size_t i = 0 ; i < poses.size() ; ++i)
  {
    tf::poseEigenToMsg(poses[i], pose_msgs[i].pose);
    pose_msgs[i].header.frame_id = frame_id;
    pose_msgs[i].header.stamp = tm;
  }
  followConstraints(pose_msgs, tolerance_pos, tolerance_angle, end_effector_link);
}

void MoveGroup::setPoseReferenceFrame(const std::string &pose_reference_frame)
{
  impl_->setPoseReferenceFrame(pose_reference_frame);
}

const std::string& MoveGroup::getPoseReferenceFrame() const
{
  return impl_->getPoseReferenceFrame();
}

double MoveGroup::getGoalTolerance() const
{
  return impl_->getGoalTolerance();
}

void MoveGroup::setGoalTolerance(double tolerance)
{
  impl_->setGoalTolerance(tolerance);
}

void MoveGroup::rememberJointValues(const std::string &name)
{
  rememberJointValues(name, getCurrentJointValues());
}

std::vector<double> MoveGroup::getCurrentJointValues()
{ 
  robot_state::RobotStatePtr current_state;
  std::vector<double> values;
  if (impl_->getCurrentState(current_state))
    current_state->getJointStateGroup(getName())->getVariableValues(values);
  return values;
}

std::vector<double> MoveGroup::getRandomJointValues()
{
  std::vector<double> backup;
  impl_->getJointStateTarget()->getVariableValues(backup);
  
  impl_->getJointStateTarget()->setToRandomValues();
  std::vector<double> r;
  impl_->getJointStateTarget()->getVariableValues(r);
  
  impl_->getJointStateTarget()->setVariableValues(backup);
  return r;
}

geometry_msgs::PoseStamped MoveGroup::getRandomPose(const std::string &end_effector_link)
{    
  const std::string &eef = end_effector_link.empty() ? getEndEffectorLink() : end_effector_link;
  Eigen::Affine3d pose;
  pose.setIdentity();
  if (eef.empty())
    ROS_ERROR("No end-effector specified");
  else
  {  
    robot_state::RobotStatePtr current_state;
    if (impl_->getCurrentState(current_state))
    {
      current_state->getJointStateGroup(getName())->setToRandomValues();
      const robot_state::LinkState *ls = current_state->getLinkState(eef);
      if (ls)
        pose = ls->getGlobalLinkTransform();
    }
  }
  geometry_msgs::PoseStamped pose_msg;
  pose_msg.header.stamp = ros::Time::now();
  pose_msg.header.frame_id = impl_->getRobotModel()->getModelFrame();
  tf::poseEigenToMsg(pose, pose_msg.pose);
  return pose_msg;
}

geometry_msgs::PoseStamped MoveGroup::getCurrentPose(const std::string &end_effector_link)
{
  const std::string &eef = end_effector_link.empty() ? getEndEffectorLink() : end_effector_link;
  Eigen::Affine3d pose;
  pose.setIdentity();
  if (eef.empty())
    ROS_ERROR("No end-effector specified");
  else
  {
    robot_state::RobotStatePtr current_state;
    if (impl_->getCurrentState(current_state))
    {
      const robot_state::LinkState *ls = current_state->getLinkState(eef);
      if (ls)
        pose = ls->getGlobalLinkTransform();
    }
  }
  geometry_msgs::PoseStamped pose_msg;
  pose_msg.header.stamp = ros::Time::now();
  pose_msg.header.frame_id = impl_->getRobotModel()->getModelFrame();
  tf::poseEigenToMsg(pose, pose_msg.pose);
  return pose_msg;
}

std::vector<double> MoveGroup::getCurrentRPY(const std::string &end_effector_link)
{
  std::vector<double> result;
  const std::string &eef = end_effector_link.empty() ? getEndEffectorLink() : end_effector_link;
  if (eef.empty())
    ROS_ERROR("No end-effector specified");
  else
  {
    robot_state::RobotStatePtr current_state;
    if (impl_->getCurrentState(current_state))
    {
      const robot_state::LinkState *ls = current_state->getLinkState(eef);
      if (ls)
      {
	result.resize(3);
	tf::Matrix3x3 ptf;
	tf::matrixEigenToTF(ls->getGlobalLinkTransform().rotation(), ptf);
	tfScalar pitch, roll, yaw;
	ptf.getRPY(roll, pitch, yaw);
	result[0] = roll;
	result[1] = pitch;
	result[2] = yaw;
      }
    }
  }
  return result;
}

const std::vector<std::string>& MoveGroup::getJoints() const
{
  return impl_->getJointStateTarget()->getJointModelGroup()->getJointModelNames();
}

robot_state::RobotStatePtr MoveGroup::getCurrentState()
{
  robot_state::RobotStatePtr current_state;
  impl_->getCurrentState(current_state);
  return current_state;
}

void MoveGroup::rememberJointValues(const std::string &name, const std::vector<double> &values)
{ 
  remembered_joint_values_[name] = values;
}

void MoveGroup::forgetJointValues(const std::string &name)
{
  remembered_joint_values_.erase(name);
}

void MoveGroup::allowLooking(bool flag)
{
  impl_->allowLooking(flag);
}

void MoveGroup::allowReplanning(bool flag)
{
  impl_->allowReplanning(flag);
}

std::vector<std::string> MoveGroup::getKnownConstraints() const
{
  return impl_->getKnownConstraints();
}

bool MoveGroup::setPathConstraints(const std::string &constraint)
{
  return impl_->setPathConstraints(constraint);
}

void MoveGroup::setPathConstraints(const moveit_msgs::Constraints &constraint)
{
  impl_->setPathConstraints(constraint);
}
    
void MoveGroup::clearPathConstraints()
{
  impl_->clearPathConstraints();
}

void MoveGroup::setConstraintsDatabase(const std::string &host, unsigned int port)
{  
  impl_->initializeConstraintsStorage(host, port);
}

void MoveGroup::setWorkspace(double minx, double miny, double minz, double maxx, double maxy, double maxz)
{
  impl_->setWorkspace(minx, miny, minz, maxx, maxy, maxz);
}

void MoveGroup::setPlanningTime(double seconds)
{
  impl_->setPlanningTime(seconds);
}

double MoveGroup::getPlanningTime() const
{
  return impl_->getPlanningTime();
}

void MoveGroup::setSupportSurfaceName(const std::string &name)
{
  impl_->setSupportSurfaceName(name);
}

const std::string& MoveGroup::getRobotRootLink() const
{
  return impl_->getRobotModel()->getRootLinkName();
}

const std::string& MoveGroup::getPlanningFrame() const
{
  return impl_->getRobotModel()->getModelFrame();
}

}<|MERGE_RESOLUTION|>--- conflicted
+++ resolved
@@ -980,16 +980,15 @@
   return impl_->place(object, locations);
 }
 
-<<<<<<< HEAD
 bool MoveGroup::place(const std::string &object, const manipulation_msgs::Grasp &grasp, const std::vector<geometry_msgs::PoseStamped> &poses)
 {
   return impl_->place(object, grasp, poses);
-=======
+}
+
 double MoveGroup::computeCartesianPath(const std::vector<geometry_msgs::Pose> &waypoints, double eef_step, double jump_threshold,
 				       moveit_msgs::RobotTrajectory &trajectory)
 {
   return impl_->computeCartesianPath(waypoints, eef_step, jump_threshold, trajectory);
->>>>>>> 393d07c8
 }
 
 void MoveGroup::stop()
