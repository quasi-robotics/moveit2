--- conflicted
+++ resolved
@@ -116,13 +116,7 @@
     goal->abort(action_res);
   }
 
-<<<<<<< HEAD
-  RCLCPP_DEBUG(LOGGER, "executed.. setting move state to IDLE");
-  setMoveState(IDLE, goal);
-  RCLCPP_DEBUG(LOGGER, "executed.. all done");
-=======
   setMoveState(IDLE, goal_);
->>>>>>> 79a2fa5c
   preempt_requested_ = false;
   goal_.reset();
 }
