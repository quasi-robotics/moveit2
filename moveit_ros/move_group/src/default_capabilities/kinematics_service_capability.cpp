--- conflicted
+++ resolved
@@ -68,15 +68,10 @@
 }
 }  // namespace
 
-<<<<<<< HEAD
-void move_group::MoveGroupKinematicsService::computeIK(
-    moveit_msgs::msg::PositionIKRequest& req, moveit_msgs::msg::RobotState& solution, moveit_msgs::msg::MoveItErrorCodes& error_code,
-    robot_state::RobotState& rs, const robot_state::GroupStateValidityCallbackFn& constraint) const
-=======
-void MoveGroupKinematicsService::computeIK(moveit_msgs::PositionIKRequest& req, moveit_msgs::RobotState& solution,
-                                           moveit_msgs::MoveItErrorCodes& error_code, robot_state::RobotState& rs,
+void MoveGroupKinematicsService::computeIK(moveit_msgs::msg::PositionIKRequest& req,
+                                           moveit_msgs::msg::RobotState& solution,
+                                           moveit_msgs::msg::MoveItErrorCodes& error_code, robot_state::RobotState& rs,
                                            const robot_state::GroupStateValidityCallbackFn& constraint) const
->>>>>>> 1a308e47
 {
   const robot_state::JointModelGroup* jmg = rs.getJointModelGroup(req.group_name);
   if (jmg)
@@ -148,13 +143,8 @@
     error_code.val = moveit_msgs::msg::MoveItErrorCodes::INVALID_GROUP_NAME;
 }
 
-<<<<<<< HEAD
-bool move_group::MoveGroupKinematicsService::computeIKService(moveit_msgs::srv::GetPositionIK::Request& req,
-                                                              moveit_msgs::srv::GetPositionIK::Response& res)
-=======
-bool MoveGroupKinematicsService::computeIKService(moveit_msgs::GetPositionIK::Request& req,
-                                                  moveit_msgs::GetPositionIK::Response& res)
->>>>>>> 1a308e47
+bool MoveGroupKinematicsService::computeIKService(moveit_msgs::srv::GetPositionIK::Request& req,
+                                                  moveit_msgs::srv::GetPositionIK::Response& res)
 {
   context_->planning_scene_monitor_->updateFrameTransforms();
 
@@ -182,23 +172,13 @@
   return true;
 }
 
-<<<<<<< HEAD
-bool move_group::MoveGroupKinematicsService::computeFKService(moveit_msgs::srv::GetPositionFK::Request& req,
-                                                              moveit_msgs::srv::GetPositionFK::Response& res)
+bool MoveGroupKinematicsService::computeFKService(moveit_msgs::srv::GetPositionFK::Request& req,
+                                                  moveit_msgs::srv::GetPositionFK::Response& res)
 {
   if (req.fk_link_names.empty())
   {
-    ROS_ERROR("No links specified for FK request");
+    ROS_ERROR_NAMED(getName(), "No links specified for FK request");
     res.error_code.val = moveit_msgs::msg::MoveItErrorCodes::INVALID_LINK_NAME;
-=======
-bool MoveGroupKinematicsService::computeFKService(moveit_msgs::GetPositionFK::Request& req,
-                                                  moveit_msgs::GetPositionFK::Response& res)
-{
-  if (req.fk_link_names.empty())
-  {
-    ROS_ERROR_NAMED(getName(), "No links specified for FK request");
-    res.error_code.val = moveit_msgs::MoveItErrorCodes::INVALID_LINK_NAME;
->>>>>>> 1a308e47
     return true;
   }
 
