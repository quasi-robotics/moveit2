--- conflicted
+++ resolved
@@ -50,7 +50,6 @@
 namespace moveit_servo
 {
 // Constructor for the class that handles collision checking
-<<<<<<< HEAD
 CollisionCheck::CollisionCheck(rclcpp::Node::SharedPtr node, const ServoParametersPtr& parameters,
                                const planning_scene_monitor::PlanningSceneMonitorPtr& planning_scene_monitor)
   : node_(node)
@@ -59,16 +58,6 @@
   , self_velocity_scale_coefficient_(-log(0.001) / parameters->self_collision_proximity_threshold)
   , scene_velocity_scale_coefficient_(-log(0.001) / parameters->scene_collision_proximity_threshold)
   , period_(1. / parameters->collision_check_rate)
-=======
-CollisionCheck::CollisionCheck(ros::NodeHandle& nh, const moveit_servo::ServoParameters& parameters,
-                               const planning_scene_monitor::PlanningSceneMonitorPtr& planning_scene_monitor)
-  : nh_(nh)
-  , parameters_(parameters)
-  , planning_scene_monitor_(planning_scene_monitor)
-  , self_velocity_scale_coefficient_(-log(0.001) / parameters.self_collision_proximity_threshold)
-  , scene_velocity_scale_coefficient_(-log(0.001) / parameters.scene_collision_proximity_threshold)
-  , period_(1. / parameters_.collision_check_rate)
->>>>>>> 382aa5a8
 {
   // Init collision request
   collision_request_.group_name = parameters_->move_group_name;
@@ -93,17 +82,9 @@
   joint_state_sub_ = node_->create_subscription<sensor_msgs::msg::JointState>(
       parameters_->joint_topic, ROS_QUEUE_SIZE, std::bind(&CollisionCheck::jointStateCB, this, std::placeholders::_1));
 
-<<<<<<< HEAD
   worst_case_stop_time_sub_ = node_->create_subscription<std_msgs::msg::Float64>(
       "worst_case_stop_time", ROS_QUEUE_SIZE,
       std::bind(&CollisionCheck::worstCaseStopTimeCB, this, std::placeholders::_1));
-=======
-  // Internal namespace
-  ros::NodeHandle internal_nh(nh_, "internal");
-  collision_velocity_scale_pub_ = internal_nh.advertise<std_msgs::Float64>("collision_velocity_scale", ROS_QUEUE_SIZE);
-  worst_case_stop_time_sub_ =
-      internal_nh.subscribe("worst_case_stop_time", ROS_QUEUE_SIZE, &CollisionCheck::worstCaseStopTimeCB, this);
->>>>>>> 382aa5a8
 
   current_state_ = planning_scene_monitor_->getStateMonitor()->getCurrentState();
   acm_ = getLockedPlanningSceneRO()->getAllowedCollisionMatrix();
@@ -119,34 +100,15 @@
   timer_ = node_->create_wall_timer(std::chrono::duration<double>(period_), std::bind(&CollisionCheck::run, this));
 }
 
-<<<<<<< HEAD
-void CollisionCheck::stop()
-{
-  timer_->cancel();
-}
-
 void CollisionCheck::run()
-=======
-void CollisionCheck::run(const ros::TimerEvent& timer_event)
->>>>>>> 382aa5a8
 {
   if (paused_)
   {
     return;
   }
 
-<<<<<<< HEAD
-  // Copy the latest joint state
-  {
-    const std::lock_guard<std::mutex> lock(joint_state_mutex_);
-    for (std::size_t i = 0; i < latest_joint_state_.position.size(); ++i)
-      current_state_->setJointPositions(latest_joint_state_.name[i], &latest_joint_state_.position[i]);
-  }
-
-=======
   // Update to the latest current state
   current_state_ = planning_scene_monitor_->getStateMonitor()->getCurrentState();
->>>>>>> 382aa5a8
   current_state_->updateCollisionBodyTransforms();
   collision_detected_ = false;
 
@@ -235,36 +197,7 @@
   }
 }
 
-<<<<<<< HEAD
-void CollisionCheck::printCollisionPairs(collision_detection::CollisionResult::ContactMap& contact_map)
-{
-  if (!contact_map.empty())
-  {
-    rclcpp::Clock& clock = *node_->get_clock();
-    // Throttled error message about the first contact in the list
-    RCLCPP_WARN_STREAM_THROTTLE(LOGGER, clock, ROS_LOG_THROTTLE_PERIOD,
-                                "Objects in collision (among others, possibly): "
-                                    << contact_map.begin()->first.first << ", " << contact_map.begin()->first.second);
-    // Log all other contacts if in debug mode
-    RCLCPP_DEBUG_STREAM_THROTTLE(LOGGER, clock, ROS_LOG_THROTTLE_PERIOD, "Objects in collision:");
-    for (const auto& contact : contact_map)
-    {
-      RCLCPP_DEBUG_STREAM_THROTTLE(LOGGER, clock, ROS_LOG_THROTTLE_PERIOD,
-                                   "\t" << contact.first.first << ", " << contact.first.second);
-    }
-  }
-}
-
-void CollisionCheck::jointStateCB(const sensor_msgs::msg::JointState::SharedPtr msg)
-{
-  const std::lock_guard<std::mutex> lock(joint_state_mutex_);
-  latest_joint_state_ = *msg.get();
-}
-
 void CollisionCheck::worstCaseStopTimeCB(const std_msgs::msg::Float64::SharedPtr msg)
-=======
-void CollisionCheck::worstCaseStopTimeCB(const std_msgs::Float64ConstPtr& msg)
->>>>>>> 382aa5a8
 {
   worst_case_stop_time_ = msg.get()->data;
 }
