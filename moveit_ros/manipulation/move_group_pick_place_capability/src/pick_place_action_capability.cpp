/*********************************************************************
 * Software License Agreement (BSD License)
 *
 *  Copyright (c) 2012, Willow Garage, Inc.
 *  All rights reserved.
 *
 *  Redistribution and use in source and binary forms, with or without
 *  modification, are permitted provided that the following conditions
 *  are met:
 *
 *   * Redistributions of source code must retain the above copyright
 *     notice, this list of conditions and the following disclaimer.
 *   * Redistributions in binary form must reproduce the above
 *     copyright notice, this list of conditions and the following
 *     disclaimer in the documentation and/or other materials provided
 *     with the distribution.
 *   * Neither the name of Willow Garage nor the names of its
 *     contributors may be used to endorse or promote products derived
 *     from this software without specific prior written permission.
 *
 *  THIS SOFTWARE IS PROVIDED BY THE COPYRIGHT HOLDERS AND CONTRIBUTORS
 *  "AS IS" AND ANY EXPRESS OR IMPLIED WARRANTIES, INCLUDING, BUT NOT
 *  LIMITED TO, THE IMPLIED WARRANTIES OF MERCHANTABILITY AND FITNESS
 *  FOR A PARTICULAR PURPOSE ARE DISCLAIMED. IN NO EVENT SHALL THE
 *  COPYRIGHT OWNER OR CONTRIBUTORS BE LIABLE FOR ANY DIRECT, INDIRECT,
 *  INCIDENTAL, SPECIAL, EXEMPLARY, OR CONSEQUENTIAL DAMAGES (INCLUDING,
 *  BUT NOT LIMITED TO, PROCUREMENT OF SUBSTITUTE GOODS OR SERVICES;
 *  LOSS OF USE, DATA, OR PROFITS; OR BUSINESS INTERRUPTION) HOWEVER
 *  CAUSED AND ON ANY THEORY OF LIABILITY, WHETHER IN CONTRACT, STRICT
 *  LIABILITY, OR TORT (INCLUDING NEGLIGENCE OR OTHERWISE) ARISING IN
 *  ANY WAY OUT OF THE USE OF THIS SOFTWARE, EVEN IF ADVISED OF THE
 *  POSSIBILITY OF SUCH DAMAGE.
 *********************************************************************/

/* Author: Ioan Sucan */

#include "pick_place_action_capability.h"
#include <moveit/plan_execution/plan_execution.h>
#include <moveit/plan_execution/plan_with_sensing.h>
#include <moveit/move_group_pick_place_capability/capability_names.h>

move_group::MoveGroupPickPlaceAction::MoveGroupPickPlaceAction()
  : MoveGroupCapability("PickPlaceAction"), pickup_state_(IDLE)
{
}

void move_group::MoveGroupPickPlaceAction::initialize()
{
  pick_place_.reset(new pick_place::PickPlace(context_->planning_pipeline_));
  pick_place_->displayComputedMotionPlans(true);

  if (context_->debug_)
    pick_place_->displayProcessedGrasps(true);

  // start the pickup action server
  pickup_action_server_.reset(new actionlib::SimpleActionServer<moveit_msgs::action::PickupAction>(
      root_node_handle_, PICKUP_ACTION, boost::bind(&MoveGroupPickPlaceAction::executePickupCallback, this, _1),
      false));
  pickup_action_server_->registerPreemptCallback(boost::bind(&MoveGroupPickPlaceAction::preemptPickupCallback, this));
  pickup_action_server_->start();

  // start the place action server
  place_action_server_.reset(new actionlib::SimpleActionServer<moveit_msgs::action::PlaceAction>(
      root_node_handle_, PLACE_ACTION, boost::bind(&MoveGroupPickPlaceAction::executePlaceCallback, this, _1), false));
  place_action_server_->registerPreemptCallback(boost::bind(&MoveGroupPickPlaceAction::preemptPlaceCallback, this));
  place_action_server_->start();
}

void move_group::MoveGroupPickPlaceAction::startPickupExecutionCallback()
{
  setPickupState(MONITOR);
}

void move_group::MoveGroupPickPlaceAction::startPickupLookCallback()
{
  setPickupState(LOOK);
}

void move_group::MoveGroupPickPlaceAction::startPlaceExecutionCallback()
{
  setPlaceState(MONITOR);
}

void move_group::MoveGroupPickPlaceAction::startPlaceLookCallback()
{
  setPlaceState(LOOK);
}

<<<<<<< HEAD
void move_group::MoveGroupPickPlaceAction::executePickupCallback_PlanOnly(const moveit_msgs::action::PickupGoalConstPtr& goal,
                                                                          moveit_msgs::action::PickupResult& action_res)
=======
void move_group::MoveGroupPickPlaceAction::executePickupCallbackPlanOnly(const moveit_msgs::PickupGoalConstPtr& goal,
                                                                         moveit_msgs::PickupResult& action_res)
>>>>>>> d649771a
{
  pick_place::PickPlanPtr plan;
  try
  {
    planning_scene_monitor::LockedPlanningSceneRO ps(context_->planning_scene_monitor_);
    plan = pick_place_->planPick(ps, *goal);
  }
  catch (std::exception& ex)
  {
    ROS_ERROR_NAMED("manipulation", "Pick&place threw an exception: %s", ex.what());
  }

  if (plan)
  {
    const std::vector<pick_place::ManipulationPlanPtr>& success = plan->getSuccessfulManipulationPlans();
    if (success.empty())
    {
      action_res.error_code = plan->getErrorCode();
    }
    else
    {
      const pick_place::ManipulationPlanPtr& result = success.back();
      convertToMsg(result->trajectories_, action_res.trajectory_start, action_res.trajectory_stages);
      action_res.trajectory_descriptions.resize(result->trajectories_.size());
      for (std::size_t i = 0; i < result->trajectories_.size(); ++i)
        action_res.trajectory_descriptions[i] = result->trajectories_[i].description_;
      if (result->id_ < goal->possible_grasps.size())
        action_res.grasp = goal->possible_grasps[result->id_];
      action_res.error_code.val = moveit_msgs::msg::MoveItErrorCodes::SUCCESS;
      action_res.planning_time = plan->getLastPlanTime();
    }
  }
  else
  {
    action_res.error_code.val = moveit_msgs::msg::MoveItErrorCodes::FAILURE;
  }
}

<<<<<<< HEAD
void move_group::MoveGroupPickPlaceAction::executePlaceCallback_PlanOnly(const moveit_msgs::action::PlaceGoalConstPtr& goal,
                                                                         moveit_msgs::action::PlaceResult& action_res)
=======
void move_group::MoveGroupPickPlaceAction::executePlaceCallbackPlanOnly(const moveit_msgs::PlaceGoalConstPtr& goal,
                                                                        moveit_msgs::PlaceResult& action_res)
>>>>>>> d649771a
{
  pick_place::PlacePlanPtr plan;
  try
  {
    planning_scene_monitor::LockedPlanningSceneRO ps(context_->planning_scene_monitor_);
    plan = pick_place_->planPlace(ps, *goal);
  }
  catch (std::exception& ex)
  {
    ROS_ERROR_NAMED("manipulation", "Pick&place threw an exception: %s", ex.what());
  }

  if (plan)
  {
    const std::vector<pick_place::ManipulationPlanPtr>& success = plan->getSuccessfulManipulationPlans();
    if (success.empty())
    {
      action_res.error_code = plan->getErrorCode();
    }
    else
    {
      const pick_place::ManipulationPlanPtr& result = success.back();
      convertToMsg(result->trajectories_, action_res.trajectory_start, action_res.trajectory_stages);
      action_res.trajectory_descriptions.resize(result->trajectories_.size());
      for (std::size_t i = 0; i < result->trajectories_.size(); ++i)
        action_res.trajectory_descriptions[i] = result->trajectories_[i].description_;
      if (result->id_ < goal->place_locations.size())
        action_res.place_location = goal->place_locations[result->id_];
      action_res.error_code.val = moveit_msgs::msg::MoveItErrorCodes::SUCCESS;
      action_res.planning_time = plan->getLastPlanTime();
    }
  }
  else
  {
    action_res.error_code.val = moveit_msgs::msg::MoveItErrorCodes::FAILURE;
  }
}

<<<<<<< HEAD
bool move_group::MoveGroupPickPlaceAction::planUsingPickPlace_Pickup(const moveit_msgs::action::PickupGoal& goal,
                                                                     moveit_msgs::action::PickupResult* action_res,
                                                                     plan_execution::ExecutableMotionPlan& plan)
=======
bool move_group::MoveGroupPickPlaceAction::planUsingPickPlacePickup(const moveit_msgs::PickupGoal& goal,
                                                                    moveit_msgs::PickupResult* action_res,
                                                                    plan_execution::ExecutableMotionPlan& plan)
>>>>>>> d649771a
{
  setPickupState(PLANNING);

  planning_scene_monitor::LockedPlanningSceneRO ps(plan.planning_scene_monitor_);

  pick_place::PickPlanPtr pick_plan;
  try
  {
    pick_plan = pick_place_->planPick(plan.planning_scene_, goal);
  }
  catch (std::exception& ex)
  {
    ROS_ERROR_NAMED("manipulation", "Pick&place threw an exception: %s", ex.what());
  }

  if (pick_plan)
  {
    const std::vector<pick_place::ManipulationPlanPtr>& success = pick_plan->getSuccessfulManipulationPlans();
    if (success.empty())
    {
      plan.error_code_ = pick_plan->getErrorCode();
    }
    else
    {
      const pick_place::ManipulationPlanPtr& result = success.back();
      plan.plan_components_ = result->trajectories_;
      if (result->id_ < goal.possible_grasps.size())
        action_res->grasp = goal.possible_grasps[result->id_];
      plan.error_code_.val = moveit_msgs::msg::MoveItErrorCodes::SUCCESS;
      action_res->planning_time = pick_plan->getLastPlanTime();
    }
  }
  else
  {
    plan.error_code_.val = moveit_msgs::msg::MoveItErrorCodes::FAILURE;
  }

  return plan.error_code_.val == moveit_msgs::msg::MoveItErrorCodes::SUCCESS;
}

<<<<<<< HEAD
bool move_group::MoveGroupPickPlaceAction::planUsingPickPlace_Place(const moveit_msgs::action::PlaceGoal& goal,
                                                                    moveit_msgs::action::PlaceResult* action_res,
                                                                    plan_execution::ExecutableMotionPlan& plan)
=======
bool move_group::MoveGroupPickPlaceAction::planUsingPickPlacePlace(const moveit_msgs::PlaceGoal& goal,
                                                                   moveit_msgs::PlaceResult* action_res,
                                                                   plan_execution::ExecutableMotionPlan& plan)
>>>>>>> d649771a
{
  setPlaceState(PLANNING);

  planning_scene_monitor::LockedPlanningSceneRO ps(plan.planning_scene_monitor_);

  pick_place::PlacePlanPtr place_plan;
  try
  {
    place_plan = pick_place_->planPlace(plan.planning_scene_, goal);
  }
  catch (std::exception& ex)
  {
    ROS_ERROR_NAMED("manipulation", "Pick&place threw an exception: %s", ex.what());
  }

  if (place_plan)
  {
    const std::vector<pick_place::ManipulationPlanPtr>& success = place_plan->getSuccessfulManipulationPlans();
    if (success.empty())
    {
      plan.error_code_ = place_plan->getErrorCode();
    }
    else
    {
      const pick_place::ManipulationPlanPtr& result = success.back();
      plan.plan_components_ = result->trajectories_;
      if (result->id_ < goal.place_locations.size())
        action_res->place_location = goal.place_locations[result->id_];
      plan.error_code_.val = moveit_msgs::msg::MoveItErrorCodes::SUCCESS;
      action_res->planning_time = place_plan->getLastPlanTime();
    }
  }
  else
  {
    plan.error_code_.val = moveit_msgs::msg::MoveItErrorCodes::FAILURE;
  }

  return plan.error_code_.val == moveit_msgs::msg::MoveItErrorCodes::SUCCESS;
}

<<<<<<< HEAD
void move_group::MoveGroupPickPlaceAction::executePickupCallback_PlanAndExecute(
    const moveit_msgs::action::PickupGoalConstPtr& goal, moveit_msgs::action::PickupResult& action_res)
=======
void move_group::MoveGroupPickPlaceAction::executePickupCallbackPlanAndExecute(
    const moveit_msgs::PickupGoalConstPtr& goal, moveit_msgs::PickupResult& action_res)
>>>>>>> d649771a
{
  plan_execution::PlanExecution::Options opt;

  opt.replan_ = goal->planning_options.replan;
  opt.replan_attempts_ = goal->planning_options.replan_attempts;
  opt.replan_delay_ = goal->planning_options.replan_delay;
  opt.before_execution_callback_ = boost::bind(&MoveGroupPickPlaceAction::startPickupExecutionCallback, this);

  opt.plan_callback_ =
      boost::bind(&MoveGroupPickPlaceAction::planUsingPickPlacePickup, this, boost::cref(*goal), &action_res, _1);
  if (goal->planning_options.look_around && context_->plan_with_sensing_)
  {
    opt.plan_callback_ = boost::bind(&plan_execution::PlanWithSensing::computePlan, context_->plan_with_sensing_.get(),
                                     _1, opt.plan_callback_, goal->planning_options.look_around_attempts,
                                     goal->planning_options.max_safe_execution_cost);
    context_->plan_with_sensing_->setBeforeLookCallback(
        boost::bind(&MoveGroupPickPlaceAction::startPickupLookCallback, this));
  }

  plan_execution::ExecutableMotionPlan plan;
  context_->plan_execution_->planAndExecute(plan, goal->planning_options.planning_scene_diff, opt);

  convertToMsg(plan.plan_components_, action_res.trajectory_start, action_res.trajectory_stages);
  action_res.trajectory_descriptions.resize(plan.plan_components_.size());
  for (std::size_t i = 0; i < plan.plan_components_.size(); ++i)
    action_res.trajectory_descriptions[i] = plan.plan_components_[i].description_;
  action_res.error_code = plan.error_code_;
}

<<<<<<< HEAD
void move_group::MoveGroupPickPlaceAction::executePlaceCallback_PlanAndExecute(
    const moveit_msgs::action::PlaceGoalConstPtr& goal, moveit_msgs::action::PlaceResult& action_res)
=======
void move_group::MoveGroupPickPlaceAction::executePlaceCallbackPlanAndExecute(
    const moveit_msgs::PlaceGoalConstPtr& goal, moveit_msgs::PlaceResult& action_res)
>>>>>>> d649771a
{
  plan_execution::PlanExecution::Options opt;

  opt.replan_ = goal->planning_options.replan;
  opt.replan_attempts_ = goal->planning_options.replan_attempts;
  opt.replan_delay_ = goal->planning_options.replan_delay;
  opt.before_execution_callback_ = boost::bind(&MoveGroupPickPlaceAction::startPlaceExecutionCallback, this);
  opt.plan_callback_ =
      boost::bind(&MoveGroupPickPlaceAction::planUsingPickPlacePlace, this, boost::cref(*goal), &action_res, _1);
  if (goal->planning_options.look_around && context_->plan_with_sensing_)
  {
    opt.plan_callback_ = boost::bind(&plan_execution::PlanWithSensing::computePlan, context_->plan_with_sensing_.get(),
                                     _1, opt.plan_callback_, goal->planning_options.look_around_attempts,
                                     goal->planning_options.max_safe_execution_cost);
    context_->plan_with_sensing_->setBeforeLookCallback(
        boost::bind(&MoveGroupPickPlaceAction::startPlaceLookCallback, this));
  }

  plan_execution::ExecutableMotionPlan plan;
  context_->plan_execution_->planAndExecute(plan, goal->planning_options.planning_scene_diff, opt);

  convertToMsg(plan.plan_components_, action_res.trajectory_start, action_res.trajectory_stages);
  action_res.trajectory_descriptions.resize(plan.plan_components_.size());
  for (std::size_t i = 0; i < plan.plan_components_.size(); ++i)
    action_res.trajectory_descriptions[i] = plan.plan_components_[i].description_;
  action_res.error_code = plan.error_code_;
}

void move_group::MoveGroupPickPlaceAction::executePickupCallback(const moveit_msgs::action::PickupGoalConstPtr& input_goal)
{
  setPickupState(PLANNING);

  // before we start planning, ensure that we have the latest robot state received...
  context_->planning_scene_monitor_->waitForCurrentRobotState(ros::Time::now());
  context_->planning_scene_monitor_->updateFrameTransforms();

  moveit_msgs::action::PickupGoalConstPtr goal;
  if (input_goal->possible_grasps.empty())
  {
    moveit_msgs::action::PickupGoal* copy(new moveit_msgs::action::PickupGoal(*input_goal));
    goal.reset(copy);
    fillGrasps(*copy);
  }
  else
    goal = input_goal;

  moveit_msgs::action::PickupResult action_res;

  if (goal->planning_options.plan_only || !context_->allow_trajectory_execution_)
  {
    if (!goal->planning_options.plan_only)
      ROS_WARN_NAMED("manipulation", "This instance of MoveGroup is not allowed to execute trajectories but the pick "
                                     "goal request has plan_only set to false. Only a motion plan will be computed "
                                     "anyway.");
    executePickupCallbackPlanOnly(goal, action_res);
  }
  else
    executePickupCallbackPlanAndExecute(goal, action_res);

  bool planned_trajectory_empty = action_res.trajectory_stages.empty();
  std::string response =
      getActionResultString(action_res.error_code, planned_trajectory_empty, goal->planning_options.plan_only);
  if (action_res.error_code.val == moveit_msgs::msg::MoveItErrorCodes::SUCCESS)
    pickup_action_server_->setSucceeded(action_res, response);
  else
  {
    if (action_res.error_code.val == moveit_msgs::msg::MoveItErrorCodes::PREEMPTED)
      pickup_action_server_->setPreempted(action_res, response);
    else
      pickup_action_server_->setAborted(action_res, response);
  }

  setPickupState(IDLE);
}

void move_group::MoveGroupPickPlaceAction::executePlaceCallback(const moveit_msgs::action::PlaceGoalConstPtr& goal)
{
  setPlaceState(PLANNING);

  // before we start planning, ensure that we have the latest robot state received...
  context_->planning_scene_monitor_->waitForCurrentRobotState(ros::Time::now());
  context_->planning_scene_monitor_->updateFrameTransforms();

  moveit_msgs::action::PlaceResult action_res;

  if (goal->planning_options.plan_only || !context_->allow_trajectory_execution_)
  {
    if (!goal->planning_options.plan_only)
      ROS_WARN_NAMED("manipulation", "This instance of MoveGroup is not allowed to execute trajectories but the place "
                                     "goal request has plan_only set to false. Only a motion plan will be computed "
                                     "anyway.");
    executePlaceCallbackPlanOnly(goal, action_res);
  }
  else
    executePlaceCallbackPlanAndExecute(goal, action_res);

  bool planned_trajectory_empty = action_res.trajectory_stages.empty();
  std::string response =
      getActionResultString(action_res.error_code, planned_trajectory_empty, goal->planning_options.plan_only);
  if (action_res.error_code.val == moveit_msgs::msg::MoveItErrorCodes::SUCCESS)
    place_action_server_->setSucceeded(action_res, response);
  else
  {
    if (action_res.error_code.val == moveit_msgs::msg::MoveItErrorCodes::PREEMPTED)
      place_action_server_->setPreempted(action_res, response);
    else
      place_action_server_->setAborted(action_res, response);
  }

  setPlaceState(IDLE);
}

void move_group::MoveGroupPickPlaceAction::preemptPickupCallback()
{
}

void move_group::MoveGroupPickPlaceAction::preemptPlaceCallback()
{
}

void move_group::MoveGroupPickPlaceAction::setPickupState(MoveGroupState state)
{
  pickup_state_ = state;
  pickup_feedback_.state = stateToStr(state);
  pickup_action_server_->publishFeedback(pickup_feedback_);
}

void move_group::MoveGroupPickPlaceAction::setPlaceState(MoveGroupState state)
{
  place_state_ = state;
  place_feedback_.state = stateToStr(state);
  place_action_server_->publishFeedback(place_feedback_);
}

void move_group::MoveGroupPickPlaceAction::fillGrasps(moveit_msgs::action::PickupGoal& goal)
{
  planning_scene_monitor::LockedPlanningSceneRO lscene(context_->planning_scene_monitor_);

  ROS_DEBUG_NAMED("manipulation", "Using default grasp poses");
  goal.minimize_object_distance = true;

  // add a number of default grasp points
  // \todo add more!
  moveit_msgs::msg::Grasp g;
  g.grasp_pose.header.frame_id = goal.target_name;
  g.grasp_pose.pose.position.x = -0.2;
  g.grasp_pose.pose.position.y = 0.0;
  g.grasp_pose.pose.position.z = 0.0;
  g.grasp_pose.pose.orientation.x = 0.0;
  g.grasp_pose.pose.orientation.y = 0.0;
  g.grasp_pose.pose.orientation.z = 0.0;
  g.grasp_pose.pose.orientation.w = 1.0;

  g.pre_grasp_approach.direction.header.frame_id = lscene->getPlanningFrame();
  g.pre_grasp_approach.direction.vector.x = 1.0;
  g.pre_grasp_approach.min_distance = 0.1;
  g.pre_grasp_approach.desired_distance = 0.2;

  g.post_grasp_retreat.direction.header.frame_id = lscene->getPlanningFrame();
  g.post_grasp_retreat.direction.vector.z = 1.0;
  g.post_grasp_retreat.min_distance = 0.1;
  g.post_grasp_retreat.desired_distance = 0.2;

  if (lscene->getRobotModel()->hasEndEffector(goal.end_effector))
  {
    g.pre_grasp_posture.joint_names = lscene->getRobotModel()->getEndEffector(goal.end_effector)->getJointModelNames();
    g.pre_grasp_posture.points.resize(1);
    g.pre_grasp_posture.points[0].positions.resize(g.pre_grasp_posture.joint_names.size(),
                                                   std::numeric_limits<double>::max());

    g.grasp_posture.joint_names = g.pre_grasp_posture.joint_names;
    g.grasp_posture.points.resize(1);
    g.grasp_posture.points[0].positions.resize(g.grasp_posture.joint_names.size(), -std::numeric_limits<double>::max());
  }
  goal.possible_grasps.push_back(g);
}

#include <class_loader/class_loader.hpp>
CLASS_LOADER_REGISTER_CLASS(move_group::MoveGroupPickPlaceAction, move_group::MoveGroupCapability)<|MERGE_RESOLUTION|>--- conflicted
+++ resolved
@@ -86,13 +86,8 @@
   setPlaceState(LOOK);
 }
 
-<<<<<<< HEAD
-void move_group::MoveGroupPickPlaceAction::executePickupCallback_PlanOnly(const moveit_msgs::action::PickupGoalConstPtr& goal,
-                                                                          moveit_msgs::action::PickupResult& action_res)
-=======
-void move_group::MoveGroupPickPlaceAction::executePickupCallbackPlanOnly(const moveit_msgs::PickupGoalConstPtr& goal,
-                                                                         moveit_msgs::PickupResult& action_res)
->>>>>>> d649771a
+void move_group::MoveGroupPickPlaceAction::executePickupCallbackPlanOnly(const moveit_msgs::action::PickupGoalConstPtr& goal,
+                                                                         moveit_msgs::action::PickupResult& action_res)
 {
   pick_place::PickPlanPtr plan;
   try
@@ -131,13 +126,8 @@
   }
 }
 
-<<<<<<< HEAD
-void move_group::MoveGroupPickPlaceAction::executePlaceCallback_PlanOnly(const moveit_msgs::action::PlaceGoalConstPtr& goal,
-                                                                         moveit_msgs::action::PlaceResult& action_res)
-=======
-void move_group::MoveGroupPickPlaceAction::executePlaceCallbackPlanOnly(const moveit_msgs::PlaceGoalConstPtr& goal,
-                                                                        moveit_msgs::PlaceResult& action_res)
->>>>>>> d649771a
+void move_group::MoveGroupPickPlaceAction::executePlaceCallbackPlanOnly(const moveit_msgs::action::PlaceGoalConstPtr& goal,
+                                                                        moveit_msgs::action::PlaceResult& action_res)
 {
   pick_place::PlacePlanPtr plan;
   try
@@ -176,15 +166,9 @@
   }
 }
 
-<<<<<<< HEAD
-bool move_group::MoveGroupPickPlaceAction::planUsingPickPlace_Pickup(const moveit_msgs::action::PickupGoal& goal,
-                                                                     moveit_msgs::action::PickupResult* action_res,
-                                                                     plan_execution::ExecutableMotionPlan& plan)
-=======
-bool move_group::MoveGroupPickPlaceAction::planUsingPickPlacePickup(const moveit_msgs::PickupGoal& goal,
-                                                                    moveit_msgs::PickupResult* action_res,
+bool move_group::MoveGroupPickPlaceAction::planUsingPickPlacePickup(const moveit_msgs::action::PickupGoal& goal,
+                                                                    moveit_msgs::action::PickupResult* action_res,
                                                                     plan_execution::ExecutableMotionPlan& plan)
->>>>>>> d649771a
 {
   setPickupState(PLANNING);
 
@@ -225,15 +209,9 @@
   return plan.error_code_.val == moveit_msgs::msg::MoveItErrorCodes::SUCCESS;
 }
 
-<<<<<<< HEAD
-bool move_group::MoveGroupPickPlaceAction::planUsingPickPlace_Place(const moveit_msgs::action::PlaceGoal& goal,
-                                                                    moveit_msgs::action::PlaceResult* action_res,
-                                                                    plan_execution::ExecutableMotionPlan& plan)
-=======
-bool move_group::MoveGroupPickPlaceAction::planUsingPickPlacePlace(const moveit_msgs::PlaceGoal& goal,
-                                                                   moveit_msgs::PlaceResult* action_res,
+bool move_group::MoveGroupPickPlaceAction::planUsingPickPlacePlace(const moveit_msgs::action::PlaceGoal& goal,
+                                                                   moveit_msgs::action::PlaceResult* action_res,
                                                                    plan_execution::ExecutableMotionPlan& plan)
->>>>>>> d649771a
 {
   setPlaceState(PLANNING);
 
@@ -274,13 +252,8 @@
   return plan.error_code_.val == moveit_msgs::msg::MoveItErrorCodes::SUCCESS;
 }
 
-<<<<<<< HEAD
-void move_group::MoveGroupPickPlaceAction::executePickupCallback_PlanAndExecute(
+void move_group::MoveGroupPickPlaceAction::executePickupCallbackPlanAndExecute(
     const moveit_msgs::action::PickupGoalConstPtr& goal, moveit_msgs::action::PickupResult& action_res)
-=======
-void move_group::MoveGroupPickPlaceAction::executePickupCallbackPlanAndExecute(
-    const moveit_msgs::PickupGoalConstPtr& goal, moveit_msgs::PickupResult& action_res)
->>>>>>> d649771a
 {
   plan_execution::PlanExecution::Options opt;
 
@@ -310,13 +283,8 @@
   action_res.error_code = plan.error_code_;
 }
 
-<<<<<<< HEAD
-void move_group::MoveGroupPickPlaceAction::executePlaceCallback_PlanAndExecute(
+void move_group::MoveGroupPickPlaceAction::executePlaceCallbackPlanAndExecute(
     const moveit_msgs::action::PlaceGoalConstPtr& goal, moveit_msgs::action::PlaceResult& action_res)
-=======
-void move_group::MoveGroupPickPlaceAction::executePlaceCallbackPlanAndExecute(
-    const moveit_msgs::PlaceGoalConstPtr& goal, moveit_msgs::PlaceResult& action_res)
->>>>>>> d649771a
 {
   plan_execution::PlanExecution::Options opt;
 
