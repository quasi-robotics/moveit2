--- conflicted
+++ resolved
@@ -269,10 +269,7 @@
           continue;
         }
 
-<<<<<<< HEAD
-=======
         // Only push back a group if it has a kinematics solver.
->>>>>>> 2105b91f
         groups_.push_back(known_group.name_);
 
         possible_kinematics_solvers[known_group.name_] = kinematics_solver;
