/*********************************************************************
 * Software License Agreement (BSD License)
 *
 *  Copyright (c) 2012, Willow Garage, Inc.
 *  All rights reserved.
 *
 *  Redistribution and use in source and binary forms, with or without
 *  modification, are permitted provided that the following conditions
 *  are met:
 *
 *   * Redistributions of source code must retain the above copyright
 *     notice, this list of conditions and the following disclaimer.
 *   * Redistributions in binary form must reproduce the above
 *     copyright notice, this list of conditions and the following
 *     disclaimer in the documentation and/or other materials provided
 *     with the distribution.
 *   * Neither the name of Willow Garage nor the names of its
 *     contributors may be used to endorse or promote products derived
 *     from this software without specific prior written permission.
 *
 *  THIS SOFTWARE IS PROVIDED BY THE COPYRIGHT HOLDERS AND CONTRIBUTORS
 *  "AS IS" AND ANY EXPRESS OR IMPLIED WARRANTIES, INCLUDING, BUT NOT
 *  LIMITED TO, THE IMPLIED WARRANTIES OF MERCHANTABILITY AND FITNESS
 *  FOR A PARTICULAR PURPOSE ARE DISCLAIMED. IN NO EVENT SHALL THE
 *  COPYRIGHT OWNER OR CONTRIBUTORS BE LIABLE FOR ANY DIRECT, INDIRECT,
 *  INCIDENTAL, SPECIAL, EXEMPLARY, OR CONSEQUENTIAL DAMAGES (INCLUDING,
 *  BUT NOT LIMITED TO, PROCUREMENT OF SUBSTITUTE GOODS OR SERVICES;
 *  LOSS OF USE, DATA, OR PROFITS; OR BUSINESS INTERRUPTION) HOWEVER
 *  CAUSED AND ON ANY THEORY OF LIABILITY, WHETHER IN CONTRACT, STRICT
 *  LIABILITY, OR TORT (INCLUDING NEGLIGENCE OR OTHERWISE) ARISING IN
 *  ANY WAY OUT OF THE USE OF THIS SOFTWARE, EVEN IF ADVISED OF THE
 *  POSSIBILITY OF SUCH DAMAGE.
 *********************************************************************/

/* Author: Ioan Sucan, Dave Coleman */

#include <moveit/kinematics_plugin_loader/kinematics_plugin_loader.h>
#include <moveit/rdf_loader/rdf_loader.h>
#include <pluginlib/class_loader.hpp>
#include <boost/thread/mutex.hpp>
#include <sstream>
#include <vector>
#include <map>
#include <memory>
#include "rclcpp/rclcpp.hpp"
#include <moveit/profiler/profiler.h>

namespace kinematics_plugin_loader
{
rclcpp::Logger LOGGER = rclcpp::get_logger("kinematics_plugin_loader");

template <rclcpp::ParameterType ParamType>
rclcpp::Parameter declare_parameter(const rclcpp::Node::SharedPtr& node, const std::string& parameter_name)
{
  if (!node->has_parameter(parameter_name))
    node->declare_parameter(parameter_name, ParamType);
  rclcpp::Parameter parameter;
  if (!node->get_parameter(parameter_name, parameter))
    RCLCPP_DEBUG_STREAM(LOGGER, "Parameter `" << parameter_name << "` doesn't exists");
  return parameter;
}
class KinematicsPluginLoader::KinematicsLoaderImpl
{
public:
  /**
   * \brief Pimpl Implementation of KinematicsLoader
   * \param robot_description
   * \param possible_kinematics_solvers
   * \param search_res
   * \param iksolver_to_tip_links - a map between each ik solver and a vector of custom-specified tip link(s)
   */
<<<<<<< HEAD
  KinematicsLoaderImpl(const rclcpp::Node::SharedPtr& node, const std::string& robot_description,
                       const std::map<std::string, std::vector<std::string>>& possible_kinematics_solvers,
                       const std::map<std::string, std::vector<double>>& search_res,
                       const std::map<std::string, std::vector<std::string>>& iksolver_to_tip_links)
    : node_(node)
    , robot_description_(robot_description)
=======
  KinematicsLoaderImpl(const std::string& robot_description,
                       const std::map<std::string, std::vector<std::string>>& possible_kinematics_solvers,
                       const std::map<std::string, std::vector<double>>& search_res,
                       const std::map<std::string, std::vector<std::string>>& iksolver_to_tip_links)
    : robot_description_(robot_description)
>>>>>>> 779b7c8b
    , possible_kinematics_solvers_(possible_kinematics_solvers)
    , search_res_(search_res)
    , iksolver_to_tip_links_(iksolver_to_tip_links)
  {
    try
    {
      kinematics_loader_ =
          std::make_shared<pluginlib::ClassLoader<kinematics::KinematicsBase>>("moveit_core", "kinematics::"
                                                                                              "KinematicsBase");
    }
    catch (pluginlib::PluginlibException& e)
    {
      RCLCPP_ERROR(LOGGER, "Unable to construct kinematics loader. Error: %s", e.what());
    }
  }

  /**
   * \brief Helper function to decide which, and how many, tip frames a planning group has
   * \param jmg - joint model group pointer
   * \return tips - list of valid links in a planning group to plan for
   */
  std::vector<std::string> chooseTipFrames(const moveit::core::JointModelGroup* jmg)
  {
    std::vector<std::string> tips;
    std::map<std::string, std::vector<std::string>>::const_iterator ik_it = iksolver_to_tip_links_.find(jmg->getName());

    // Check if tips were loaded onto the rosparam server previously
    if (ik_it != iksolver_to_tip_links_.end())
    {
      // the tip is being chosen based on a corresponding rosparam ik link
      RCLCPP_DEBUG(LOGGER,
                   "Choosing tip frame of kinematic solver for group %s"
                   "based on values in rosparam server.",
                   jmg->getName().c_str());
      tips = ik_it->second;
    }
    else
    {
      // get the last link in the chain
      RCLCPP_DEBUG(LOGGER,
                   "Choosing tip frame of kinematic solver for group %s"
                   "based on last link in chain",
                   jmg->getName().c_str());

      tips.push_back(jmg->getLinkModels().back()->getName());
    }

    // Error check
    if (tips.empty())
    {
      RCLCPP_ERROR(LOGGER, "Error choosing kinematic solver tip frame(s).");
    }

    // Debug tip choices
    std::stringstream tip_debug;
    tip_debug << "Planning group '" << jmg->getName() << "' has tip(s): ";
    for (const auto& tip : tips)
      tip_debug << tip << ", ";
    RCLCPP_DEBUG_STREAM(LOGGER, tip_debug.str());

    return tips;
  }

  kinematics::KinematicsBasePtr allocKinematicsSolver(const moveit::core::JointModelGroup* jmg)
  {
    kinematics::KinematicsBasePtr result;
    if (!kinematics_loader_)
    {
      RCLCPP_ERROR(LOGGER, "Invalid kinematics loader.");
      return result;
    }
    if (!jmg)
    {
      RCLCPP_ERROR(LOGGER, "Specified group is NULL. Cannot allocate kinematics solver.");
      return result;
    }
    const std::vector<const moveit::core::LinkModel*>& links = jmg->getLinkModels();
    if (links.empty())
    {
      RCLCPP_ERROR(LOGGER, "No links specified for group '%s'. Cannot allocate kinematics solver.",
                   jmg->getName().c_str());
      return result;
    }

    RCLCPP_DEBUG(LOGGER, "Trying to allocate kinematics solver for group '%s'", jmg->getName().c_str());

    std::map<std::string, std::vector<std::string>>::const_iterator it =
        possible_kinematics_solvers_.find(jmg->getName());
    if (it == possible_kinematics_solvers_.end())
    {
      RCLCPP_DEBUG(LOGGER, "No kinematics solver available for this group");
      return result;
    }

    const std::string& base = links.front()->getParentJointModel()->getParentLinkModel() ?
                                  links.front()->getParentJointModel()->getParentLinkModel()->getName() :
                                  jmg->getParentModel().getModelFrame();

    // just to be sure, do not call the same pluginlib instance allocation function in parallel
    boost::mutex::scoped_lock slock(lock_);
    for (std::size_t i = 0; !result && i < it->second.size(); ++i)
    {
      try
      {
        result = kinematics_loader_->createUniqueInstance(it->second[i]);
        if (result)
        {
          // choose the tip of the IK solver
          const std::vector<std::string> tips = chooseTipFrames(jmg);

          // choose search resolution
          double search_res = search_res_.find(jmg->getName())->second[i];  // we know this exists, by construction

          if (!result->initialize(node_, jmg->getParentModel(), jmg->getName(),
                                  (base.empty() || base[0] != '/') ? base : base.substr(1), tips, search_res))
          {
            RCLCPP_ERROR(LOGGER, "Kinematics solver of type '%s' could not be initialized for group '%s'",
                         it->second[i].c_str(), jmg->getName().c_str());
            result.reset();
            continue;
          }

          result->setDefaultTimeout(jmg->getDefaultIKTimeout());
          RCLCPP_DEBUG(LOGGER,
                       "Successfully allocated and initialized a kinematics solver of type '%s' with search "
                       "resolution %lf for group '%s' at address %p",
                       it->second[i].c_str(), search_res, jmg->getName().c_str(), result.get());
          break;
        }
      }
      catch (pluginlib::PluginlibException& e)
      {
        RCLCPP_ERROR(LOGGER, "The kinematics plugin (%s) failed to load. Error: %s", it->first.c_str(), e.what());
      }
    }

    if (!result)
    {
      RCLCPP_DEBUG(LOGGER, "No usable kinematics solver was found for this group.\n"
                           "Did you load kinematics.yaml into your node's namespace?");
    }
    return result;
  }

  // cache solver between two consecutive calls
  // first call in RobotModelLoader::loadKinematicsSolvers() is just to check suitability for jmg
  // second call in JointModelGroup::setSolverAllocators() is to actually retrieve the instance for use
  kinematics::KinematicsBasePtr allocKinematicsSolverWithCache(const moveit::core::JointModelGroup* jmg)
  {
    boost::mutex::scoped_lock slock(cache_lock_);
    kinematics::KinematicsBasePtr& cached = instances_[jmg];
    if (cached.unique())
      return std::move(cached);  // pass on unique instance

    // create a new instance and store in instances_
    cached = allocKinematicsSolver(jmg);
    return cached;
  }

  void status() const
  {
    for (std::map<std::string, std::vector<std::string>>::const_iterator it = possible_kinematics_solvers_.begin();
         it != possible_kinematics_solvers_.end(); ++it)
    {
      for (std::size_t i = 0; i < it->second.size(); ++i)
      {
        RCLCPP_INFO(LOGGER, "Solver for group '%s': '%s' (search resolution = %lf)", it->first.c_str(),
                    it->second[i].c_str(), search_res_.at(it->first)[i]);
      }
    }
  }

private:
  const rclcpp::Node::SharedPtr node_;
  std::string robot_description_;
  std::map<std::string, std::vector<std::string>> possible_kinematics_solvers_;
  std::map<std::string, std::vector<double>> search_res_;
  std::map<std::string, std::vector<std::string>> iksolver_to_tip_links_;  // a map between each ik solver and a vector
                                                                           // of custom-specified tip link(s)
  std::shared_ptr<pluginlib::ClassLoader<kinematics::KinematicsBase>> kinematics_loader_;
  std::map<const moveit::core::JointModelGroup*, kinematics::KinematicsBasePtr> instances_;
  boost::mutex lock_;
  boost::mutex cache_lock_;
};

void KinematicsPluginLoader::status() const
{
  if (loader_)
    loader_->status();
  else
    RCLCPP_INFO(LOGGER, "Loader function was never required");
}

moveit::core::SolverAllocatorFn KinematicsPluginLoader::getLoaderFunction()
{
  moveit::tools::Profiler::ScopedStart prof_start;
  moveit::tools::Profiler::ScopedBlock prof_block("KinematicsPluginLoader::getLoaderFunction");

  if (loader_)
    return boost::bind(&KinematicsLoaderImpl::allocKinematicsSolverWithCache, loader_.get(), boost::placeholders::_1);

  rdf_loader::RDFLoader rml(node_, robot_description_);
  robot_description_ = rml.getRobotDescription();
  return getLoaderFunction(rml.getSRDF());
}

moveit::core::SolverAllocatorFn KinematicsPluginLoader::getLoaderFunction(const srdf::ModelSharedPtr& srdf_model)
{
  moveit::tools::Profiler::ScopedStart prof_start;
  moveit::tools::Profiler::ScopedBlock prof_block("KinematicsPluginLoader::getLoaderFunction(SRDF)");

  if (!loader_)
  {
    RCLCPP_DEBUG(LOGGER, "Configuring kinematics solvers");
    groups_.clear();

    std::map<std::string, std::vector<std::string>> possible_kinematics_solvers;
    std::map<std::string, std::vector<double>> search_res;
    std::map<std::string, std::vector<std::string>> iksolver_to_tip_links;

    if (srdf_model)
    {
      const std::vector<srdf::Model::Group>& known_groups = srdf_model->getGroups();
      if (default_search_resolution_ <= std::numeric_limits<double>::epsilon())
        default_search_resolution_ = kinematics::KinematicsBase::DEFAULT_SEARCH_DISCRETIZATION;

      if (default_solver_plugin_.empty())
      {
        RCLCPP_DEBUG(LOGGER, "Loading settings for kinematics solvers from the ROS param server ...");
        // read the list of plugin names for possible kinematics solvers
        for (const srdf::Model::Group& known_group : known_groups)
        {
          std::string base_param_name = known_group.name_;
          std::string ksolver_param_name = base_param_name + ".kinematics_solver";
          RCLCPP_DEBUG(LOGGER, "Looking for param %s ", ksolver_param_name.c_str());
          rclcpp::Parameter ksolver_param =
              declare_parameter<rclcpp::ParameterType::PARAMETER_STRING>(node_, ksolver_param_name);
          if (ksolver_param.get_type() == rclcpp::ParameterType::PARAMETER_NOT_SET)
          {
            base_param_name = robot_description_ + "_kinematics." + known_group.name_;
            ksolver_param_name = base_param_name + ".kinematics_solver";
            RCLCPP_DEBUG(LOGGER, "Looking for param %s ", ksolver_param_name.c_str());
            ksolver_param = declare_parameter<rclcpp::ParameterType::PARAMETER_STRING>(node_, ksolver_param_name);
          }
          if (ksolver_param.get_type() != rclcpp::ParameterType::PARAMETER_NOT_SET)
          {
            RCLCPP_DEBUG(LOGGER, "Found param %s", ksolver_param_name.c_str());

            const auto& ksolver = ksolver_param.as_string();
            std::stringstream ss(ksolver);
            bool first = true;
            while (ss.good() && !ss.eof())
            {
              if (first)
              {
                first = false;
                groups_.push_back(known_group.name_);
              }
              std::string solver;
              ss >> solver >> std::ws;
              possible_kinematics_solvers[known_group.name_].push_back(solver);
              RCLCPP_DEBUG(LOGGER, "Using kinematics solver '%s' for group '%s'.", solver.c_str(),
                           known_group.name_.c_str());
            }
          }

          std::string ksolver_timeout_param_name = base_param_name + ".kinematics_solver_timeout";
          rclcpp::Parameter ksolver_timeout_param =
              declare_parameter<rclcpp::ParameterType::PARAMETER_DOUBLE>(node_, ksolver_timeout_param_name);
          if (ksolver_timeout_param.get_type() != rclcpp::ParameterType::PARAMETER_NOT_SET)
          {
            if (ksolver_timeout_param.get_type() == rclcpp::ParameterType::PARAMETER_DOUBLE)
            {
              ik_timeout_[known_group.name_] = ksolver_timeout_param.as_double();
            }
            else if (ksolver_timeout_param.get_type() == rclcpp::ParameterType::PARAMETER_INTEGER)
            {  // just in case this is an int
              ik_timeout_[known_group.name_] = ksolver_timeout_param.as_int();
            }
          }

          std::string ksolver_res_param_name = base_param_name + ".kinematics_solver_search_resolution";
          rclcpp::Parameter ksolver_res_param =
              declare_parameter<rclcpp::ParameterType::PARAMETER_DOUBLE>(node_, ksolver_res_param_name);
          if (ksolver_res_param.get_type() != rclcpp::ParameterType::PARAMETER_NOT_SET)
          {
            if (ksolver_res_param.get_type() == rclcpp::ParameterType::PARAMETER_STRING)
            {
              const auto& ksolver_res = ksolver_res_param.as_string();
              std::stringstream ss(ksolver_res);
              while (ss.good() && !ss.eof())
              {
                double res;
                ss >> res >> std::ws;
                search_res[known_group.name_].push_back(res);
              }
            }
            // handle the case this param is just one value and parsed as a double
            else if (ksolver_res_param.get_type() == rclcpp::ParameterType::PARAMETER_DOUBLE)
            {
              search_res[known_group.name_].push_back(ksolver_res_param.as_double());
            }
            else if (ksolver_res_param.get_type() == rclcpp::ParameterType::PARAMETER_INTEGER)
            {
              search_res[known_group.name_].push_back(ksolver_res_param.as_int());
            }
          }

          // Allow a kinematic solver's tip links to be specified on the rosparam server as an array
          std::string ksolver_ik_links_param_name = base_param_name + ".kinematics_solver_ik_links";
          rclcpp::Parameter ksolver_ik_links_param =
              declare_parameter<rclcpp::ParameterType::PARAMETER_STRING_ARRAY>(node_, ksolver_ik_links_param_name);
          if (ksolver_ik_links_param.get_type() != rclcpp::ParameterType::PARAMETER_NOT_SET)
          {
            if (ksolver_ik_links_param.get_type() == rclcpp::ParameterType::PARAMETER_STRING_ARRAY)
            {
              const auto& ksolver_ik_links = ksolver_ik_links_param.as_string_array();
              for (auto& ksolver_ik_link : ksolver_ik_links)
              {
                RCLCPP_DEBUG(LOGGER, "found tip %s for group %s", ksolver_ik_link.c_str(), known_group.name_.c_str());
                iksolver_to_tip_links[known_group.name_].push_back(ksolver_ik_link);
              }
            }
            else
            {
              RCLCPP_WARN(LOGGER, "the parameter '%s' needs to be of type 'STRING_ARRAY'",
                          ksolver_ik_links_param_name.c_str());
            }
          }

          // make sure there is a default resolution at least specified for every solver (in case it was not specified
          // on the param server)
          while (search_res[known_group.name_].size() < possible_kinematics_solvers[known_group.name_].size())
            search_res[known_group.name_].push_back(default_search_resolution_);
        }
      }
      else
      {
        RCLCPP_DEBUG(LOGGER, "Using specified default settings for kinematics solvers ...");
        for (const srdf::Model::Group& known_group : known_groups)
        {
          possible_kinematics_solvers[known_group.name_].resize(1, default_solver_plugin_);
          search_res[known_group.name_].resize(1, default_search_resolution_);
          ik_timeout_[known_group.name_] = default_solver_timeout_;
          groups_.push_back(known_group.name_);
        }
      }
    }

<<<<<<< HEAD
    loader_.reset(new KinematicsLoaderImpl(node_, robot_description_, possible_kinematics_solvers, search_res,
                                           iksolver_to_tip_links));
=======
    loader_ = std::make_shared<KinematicsLoaderImpl>(robot_description_, possible_kinematics_solvers, search_res,
                                                     iksolver_to_tip_links);
>>>>>>> 779b7c8b
  }

  return boost::bind(&KinematicsPluginLoader::KinematicsLoaderImpl::allocKinematicsSolverWithCache, loader_.get(),
                     boost::placeholders::_1);
}
}  // namespace kinematics_plugin_loader<|MERGE_RESOLUTION|>--- conflicted
+++ resolved
@@ -69,20 +69,12 @@
    * \param search_res
    * \param iksolver_to_tip_links - a map between each ik solver and a vector of custom-specified tip link(s)
    */
-<<<<<<< HEAD
   KinematicsLoaderImpl(const rclcpp::Node::SharedPtr& node, const std::string& robot_description,
                        const std::map<std::string, std::vector<std::string>>& possible_kinematics_solvers,
                        const std::map<std::string, std::vector<double>>& search_res,
                        const std::map<std::string, std::vector<std::string>>& iksolver_to_tip_links)
     : node_(node)
     , robot_description_(robot_description)
-=======
-  KinematicsLoaderImpl(const std::string& robot_description,
-                       const std::map<std::string, std::vector<std::string>>& possible_kinematics_solvers,
-                       const std::map<std::string, std::vector<double>>& search_res,
-                       const std::map<std::string, std::vector<std::string>>& iksolver_to_tip_links)
-    : robot_description_(robot_description)
->>>>>>> 779b7c8b
     , possible_kinematics_solvers_(possible_kinematics_solvers)
     , search_res_(search_res)
     , iksolver_to_tip_links_(iksolver_to_tip_links)
@@ -432,13 +424,8 @@
       }
     }
 
-<<<<<<< HEAD
-    loader_.reset(new KinematicsLoaderImpl(node_, robot_description_, possible_kinematics_solvers, search_res,
-                                           iksolver_to_tip_links));
-=======
-    loader_ = std::make_shared<KinematicsLoaderImpl>(robot_description_, possible_kinematics_solvers, search_res,
+    loader_ = std::make_shared<KinematicsLoaderImpl>(node_, robot_description_, possible_kinematics_solvers, search_res,
                                                      iksolver_to_tip_links);
->>>>>>> 779b7c8b
   }
 
   return boost::bind(&KinematicsPluginLoader::KinematicsLoaderImpl::allocKinematicsSolverWithCache, loader_.get(),
