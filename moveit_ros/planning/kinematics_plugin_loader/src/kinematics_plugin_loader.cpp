--- conflicted
+++ resolved
@@ -255,21 +255,15 @@
                                           std::make_shared<kinematics::ParamListener>(node_, kinematics_param_prefix));
         group_params_.try_emplace(known_group.name_, group_param_listener_.at(known_group.name_)->get_params());
 
-        std::string kinematics_solver_param_name = kinematics_param_prefix + ".kinematics_solver";
         const auto kinematics_solver = group_params_.at(known_group.name_).kinematics_solver;
 
-<<<<<<< HEAD
-        if(kinematics_solver.empty())
-          continue;   // if kinematics solver was not specified in parameters, it is not needed for this group
-
-        groups_.push_back(known_group.name_);
-=======
         if (kinematics_solver.empty())
         {
           RCLCPP_DEBUG(LOGGER, "No kinematics solver specified for group '%s'.", known_group.name_.c_str());
           continue;
         }
->>>>>>> fd484135
+
+        groups_.push_back(known_group.name_);
 
         possible_kinematics_solvers[known_group.name_] = kinematics_solver;
         RCLCPP_DEBUG(LOGGER, "Found kinematics solver '%s' for group '%s'.", kinematics_solver.c_str(),
