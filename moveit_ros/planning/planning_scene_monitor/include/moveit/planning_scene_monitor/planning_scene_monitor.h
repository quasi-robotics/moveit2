/*********************************************************************
 * Software License Agreement (BSD License)
 *
 *  Copyright (c) 2011, Willow Garage, Inc.
 *  All rights reserved.
 *
 *  Redistribution and use in source and binary forms, with or without
 *  modification, are permitted provided that the following conditions
 *  are met:
 *
 *   * Redistributions of source code must retain the above copyright
 *     notice, this list of conditions and the following disclaimer.
 *   * Redistributions in binary form must reproduce the above
 *     copyright notice, this list of conditions and the following
 *     disclaimer in the documentation and/or other materials provided
 *     with the distribution.
 *   * Neither the name of Willow Garage nor the names of its
 *     contributors may be used to endorse or promote products derived
 *     from this software without specific prior written permission.
 *
 *  THIS SOFTWARE IS PROVIDED BY THE COPYRIGHT HOLDERS AND CONTRIBUTORS
 *  "AS IS" AND ANY EXPRESS OR IMPLIED WARRANTIES, INCLUDING, BUT NOT
 *  LIMITED TO, THE IMPLIED WARRANTIES OF MERCHANTABILITY AND FITNESS
 *  FOR A PARTICULAR PURPOSE ARE DISCLAIMED. IN NO EVENT SHALL THE
 *  COPYRIGHT OWNER OR CONTRIBUTORS BE LIABLE FOR ANY DIRECT, INDIRECT,
 *  INCIDENTAL, SPECIAL, EXEMPLARY, OR CONSEQUENTIAL DAMAGES (INCLUDING,
 *  BUT NOT LIMITED TO, PROCUREMENT OF SUBSTITUTE GOODS OR SERVICES;
 *  LOSS OF USE, DATA, OR PROFITS; OR BUSINESS INTERRUPTION) HOWEVER
 *  CAUSED AND ON ANY THEORY OF LIABILITY, WHETHER IN CONTRACT, STRICT
 *  LIABILITY, OR TORT (INCLUDING NEGLIGENCE OR OTHERWISE) ARISING IN
 *  ANY WAY OUT OF THE USE OF THIS SOFTWARE, EVEN IF ADVISED OF THE
 *  POSSIBILITY OF SUCH DAMAGE.
 *********************************************************************/

/* Author: Ioan Sucan */

#pragma once

#include <rclcpp/rclcpp.hpp>
#include <tf2_ros/buffer.h>
#include <tf2_ros/transform_listener.h>
#include <moveit/macros/class_forward.h>
#include <moveit/planning_scene/planning_scene.h>
#include <moveit/robot_model_loader/robot_model_loader.h>
#include <moveit/occupancy_map_monitor/occupancy_map_monitor.h>
#include <moveit/planning_scene_monitor/current_state_monitor.h>
#include <moveit/collision_plugin_loader/collision_plugin_loader.h>
#include <moveit_msgs/srv/get_planning_scene.hpp>
#include <memory>
#include <thread>
#include <shared_mutex>
#include <mutex>
#include <thread>

#include <moveit_planning_scene_monitor_export.h>

namespace planning_scene_monitor
{
MOVEIT_CLASS_FORWARD(PlanningSceneMonitor);  // Defines PlanningSceneMonitorPtr, ConstPtr, WeakPtr... etc

/**
 * @brief PlanningSceneMonitor
 * Subscribes to the topic \e planning_scene */
class MOVEIT_PLANNING_SCENE_MONITOR_EXPORT PlanningSceneMonitor
{
public:
  /**
   * @brief PlanningSceneMonitor cannot be copy-constructed
   */
  PlanningSceneMonitor(const PlanningSceneMonitor&) = delete;

  /**
   * @brief PlanningSceneMonitor cannot be copy-assigned
   */
  PlanningSceneMonitor& operator=(const PlanningSceneMonitor&) = delete;

  enum SceneUpdateType
  {
    /** \brief No update */
    UPDATE_NONE = 0,

    /** \brief The state in the monitored scene was updated */
    UPDATE_STATE = 1,

    /** \brief The maintained set of fixed transforms in the monitored scene was updated */
    UPDATE_TRANSFORMS = 2,

    /** \brief The geometry of the scene was updated. This includes receiving new octomaps, collision objects, attached
       objects, scene geometry, etc. */
    UPDATE_GEOMETRY = 4,

    /** \brief The entire scene was updated */
    UPDATE_SCENE = 8 + UPDATE_STATE + UPDATE_TRANSFORMS + UPDATE_GEOMETRY
  };

  /// The name of the topic used by default for receiving joint states
  static const std::string DEFAULT_JOINT_STATES_TOPIC;  // "/joint_states"

  /// The name of the topic used by default for attached collision objects
  static const std::string DEFAULT_ATTACHED_COLLISION_OBJECT_TOPIC;  // "/attached_collision_object"

  /// The name of the topic used by default for receiving collision objects in the world
  static const std::string DEFAULT_COLLISION_OBJECT_TOPIC;  // "/collision_object"

  /// The name of the topic used by default for receiving geometry information about a planning scene (complete
  /// overwrite of world geometry)
  static const std::string DEFAULT_PLANNING_SCENE_WORLD_TOPIC;  // "/planning_scene_world"

  /// The name of the topic used by default for receiving full planning scenes or planning scene diffs
  static const std::string DEFAULT_PLANNING_SCENE_TOPIC;  // "/planning_scene"

  /// The name of the service used by default for requesting full planning scene state
  static const std::string DEFAULT_PLANNING_SCENE_SERVICE;  // "/get_planning_scene"

  /// The name of the topic used by default for publishing the monitored planning scene (this is without "/" in the
  /// name, so the topic is prefixed by the node name)
  static const std::string MONITORED_PLANNING_SCENE_TOPIC;  // "monitored_planning_scene"

  /** @brief Constructor
   *  @param robot_description The name of the ROS parameter that contains the URDF (in string format)
   *  @param name A name identifying this planning scene monitor
   */
  PlanningSceneMonitor(const rclcpp::Node::SharedPtr& node, const std::string& robot_description,
                       const std::string& name = "");

  /** @brief Constructor
   *  @param rml A pointer to a kinematic model loader
   *  @param name A name identifying this planning scene monitor
   */
  PlanningSceneMonitor(const rclcpp::Node::SharedPtr& node, const robot_model_loader::RobotModelLoaderPtr& rml,
                       const std::string& name = "");

  /** @brief Constructor
   *  @param scene The scene instance to maintain up to date with monitored information
   *  @param robot_description The name of the ROS parameter that contains the URDF (in string format)
   *  @param name A name identifying this planning scene monitor
   */
  PlanningSceneMonitor(const rclcpp::Node::SharedPtr& node, const planning_scene::PlanningScenePtr& scene,
                       const std::string& robot_description, const std::string& name = "");

  /** @brief Constructor
   *  @param scene The scene instance to maintain up to date with monitored information
   *  @param rml A pointer to a kinematic model loader
   *  @param name A name identifying this planning scene monitor
   */
  PlanningSceneMonitor(const rclcpp::Node::SharedPtr& node, const planning_scene::PlanningScenePtr& scene,
                       const robot_model_loader::RobotModelLoaderPtr& rml, const std::string& name = "");

  ~PlanningSceneMonitor();

  /** \brief Get the name of this monitor */
  const std::string& getName() const
  {
    return monitor_name_;
  }

  /** \brief Get the user kinematic model loader */
  const robot_model_loader::RobotModelLoaderPtr& getRobotModelLoader() const
  {
    return rm_loader_;
  }

  const moveit::core::RobotModelConstPtr& getRobotModel() const
  {
    return robot_model_;
  }

  /** @brief <b>Avoid this function!</b>  Returns an @b
   *         unsafe pointer to the current planning scene.
   * @warning Most likely you do not want to call this function
   *          directly.  PlanningSceneMonitor has a background thread
   *          which repeatedly updates and clobbers various contents
   *          of its internal PlanningScene instance.  This function
   *          just returns a pointer to that dynamic internal object.
   *          The correct thing is usually to use a
   *          LockedPlanningSceneRO or LockedPlanningSceneRW, which
   *          locks the PlanningSceneMonitor and provides safe access
   *          to the PlanningScene object.
   * @see LockedPlanningSceneRO
   * @see LockedPlanningSceneRW.
   * @return A pointer to the current planning scene.*/
  const planning_scene::PlanningScenePtr& getPlanningScene()
  {
    return scene_;
  }

  /*! @brief <b>Avoid this function!</b>  Returns an @b
   *         unsafe pointer to the current planning scene.
   * @copydetails PlanningSceneMonitor::getPlanningScene() */
  const planning_scene::PlanningSceneConstPtr& getPlanningScene() const
  {
    return scene_const_;
  }

  /** @brief Return true if the scene \e scene can be updated directly
      or indirectly by this monitor. This function will return true if
      the pointer of the scene is the same as the one maintained,
      or if a parent of the scene is the one maintained. */
  bool updatesScene(const planning_scene::PlanningSceneConstPtr& scene) const;

  /** @brief Return true if the scene \e scene can be updated directly
      or indirectly by this monitor. This function will return true if
      the pointer of the scene is the same as the one maintained,
      or if a parent of the scene is the one maintained. */
  bool updatesScene(const planning_scene::PlanningScenePtr& scene) const;

  /** @brief Get the stored robot description
   *  @return An instance of the stored robot description*/
  const std::string& getRobotDescription() const
  {
    return robot_description_;
  }

  /// Get the default robot padding
  double getDefaultRobotPadding() const
  {
    return default_robot_padd_;
  }

  /// Get the default robot scaling
  double getDefaultRobotScale() const
  {
    return default_robot_scale_;
  }

  /// Get the default object padding
  double getDefaultObjectPadding() const
  {
    return default_object_padd_;
  }

  /// Get the default attached padding
  double getDefaultAttachedObjectPadding() const
  {
    return default_attached_padd_;
  }

  /** @brief Get the instance of the TF client that was passed to the constructor of this class. */
  const std::shared_ptr<tf2_ros::Buffer>& getTFClient() const
  {
    return tf_buffer_;
  }

  /** \brief By default, the maintained planning scene does not reason about diffs. When the flag passed in is true, the
     maintained
      scene starts counting diffs. Future updates to the planning scene will be stored as diffs and can be retrieved as
      such. Setting the flag to false restores the default behaviour. Maintaining diffs is automatically enabled when
      publishing planning scenes. */
  void monitorDiffs(bool flag);

  /** \brief Start publishing the maintained planning scene. The first message set out is a complete planning scene.
      Diffs are sent afterwards on updates specified by the \e event bitmask. For UPDATE_SCENE, the full scene is always
     sent. */
  void startPublishingPlanningScene(SceneUpdateType event,
                                    const std::string& planning_scene_topic = MONITORED_PLANNING_SCENE_TOPIC);

  /** \brief Stop publishing the maintained planning scene. */
  void stopPublishingPlanningScene();

  /** \brief Set the maximum frequency at which planning scenes are being published */
  void setPlanningScenePublishingFrequency(double hz);

  /** \brief Get the maximum frequency at which planning scenes are published (Hz) */
  double getPlanningScenePublishingFrequency() const
  {
    return publish_planning_scene_frequency_;
  }

  /** @brief Get the stored instance of the stored current state monitor
   *  @return An instance of the stored current state monitor*/
  const CurrentStateMonitorPtr& getStateMonitor() const
  {
    return current_state_monitor_;
  }

  CurrentStateMonitorPtr& getStateMonitorNonConst()
  {
    return current_state_monitor_;
  }

  /** @brief Update the transforms for the frames that are not part of the kinematic model using tf.
   *  Examples of these frames are the "map" and "odom_combined" transforms. This function is automatically called when
   * data that uses transforms is received.
   *  However, this function should also be called before starting a planning request, for example.
   */
  void updateFrameTransforms();

  /** @brief Start the current state monitor
      @param joint_states_topic the topic to listen to for joint states
      @param attached_objects_topic the topic to listen to for attached collision objects */
  void startStateMonitor(const std::string& joint_states_topic = DEFAULT_JOINT_STATES_TOPIC,
                         const std::string& attached_objects_topic = DEFAULT_ATTACHED_COLLISION_OBJECT_TOPIC);

  /** @brief Stop the state monitor*/
  void stopStateMonitor();

  /** @brief Update the scene using the monitored state. This function is automatically called when an update to the
     current state is received (if startStateMonitor() has been called).
      The updates are throttled to a maximum update frequency however, which is set by setStateUpdateFrequency(). */
  void updateSceneWithCurrentState();

  /** @brief Update the scene using the monitored state at a specified frequency, in Hz. This function has an effect
     only when updates from the CurrentStateMonitor are received at a higher frequency.
      In that case, the updates are throttled down, so that they do not exceed a maximum update frequency specified
     here.
      @param hz the update frequency. By default this is 10Hz. */
  void setStateUpdateFrequency(double hz);

  /** @brief Get the maximum frequency (Hz) at which the current state of the planning scene is updated.*/
  double getStateUpdateFrequency() const
  {
    if (dt_state_update_.count() > 0.0)
    {
      return 1.0 / dt_state_update_.count();
    }
    else
    {
      return 0.0;
    }
  }

  /** @brief Start the scene monitor (ROS topic-based)
   *  @param scene_topic The name of the planning scene topic
   */
  void startSceneMonitor(const std::string& scene_topic = DEFAULT_PLANNING_SCENE_TOPIC);

  /** @brief Request a full planning scene state using a service call
   *         Be careful not to use this in conjunction with providePlanningSceneService(),
   *         as it will create a pointless feedback loop.
   *  @param service_name The name of the service to use for requesting the planning scene.
   *         This must be a service of type moveit_msgs::srv::GetPlanningScene and is usually called
   *         "/get_planning_scene".
   */
  bool requestPlanningSceneState(const std::string& service_name = DEFAULT_PLANNING_SCENE_SERVICE);

  /** @brief Create an optional service for getting the complete planning scene
   *         This is useful for satisfying the Rviz PlanningScene display's need for a service
   *         without having to use a move_group node.
   *         Be careful not to use this in conjunction with requestPlanningSceneState(),
   *         as it will create a pointless feedback loop.
   *  @param service_name The topic to provide the service
   */
  void providePlanningSceneService(const std::string& service_name = DEFAULT_PLANNING_SCENE_SERVICE);

  /** @brief Stop the scene monitor*/
  void stopSceneMonitor();

  /** @brief Start the OccupancyMapMonitor and listening for:
   *     - Requests to add/remove/update collision objects to/from the world
   *     - The collision map
   *     - Requests to attached/detach collision objects
   *  @param collision_objects_topic The topic on which to listen for collision objects
   *  @param planning_scene_world_topic The topic to listen to for world scene geometry
   *  @param load_octomap_monitor Flag to disable octomap monitor if desired
   */
  void startWorldGeometryMonitor(const std::string& collision_objects_topic = DEFAULT_COLLISION_OBJECT_TOPIC,
                                 const std::string& planning_scene_world_topic = DEFAULT_PLANNING_SCENE_WORLD_TOPIC,
                                 const bool load_octomap_monitor = true);

  /** @brief Stop the world geometry monitor */
  void stopWorldGeometryMonitor();

  /** @brief Add a function to be called when an update to the scene is received */
  void addUpdateCallback(const std::function<void(SceneUpdateType)>& fn);

  /** @brief Clear the functions to be called when an update to the scene is received */
  void clearUpdateCallbacks();

  /** @brief Get the topic names that the monitor is listening to */
  void getMonitoredTopics(std::vector<std::string>& topics) const;

  /** \brief Return the time when the last update was made to the planning scene (by \e any monitor) */
  const rclcpp::Time& getLastUpdateTime() const
  {
    return last_update_time_;
  }

  void publishDebugInformation(bool flag);

  /** @brief This function is called every time there is a change to the planning scene */
  void triggerSceneUpdateEvent(SceneUpdateType update_type);

  /** \brief Wait for robot state to become more recent than time t.
   *
   * If there is no state monitor active, there will be no scene updates.
   * Hence, you can specify a timeout to wait for those updates. Default is 1s.
   */
  bool waitForCurrentRobotState(const rclcpp::Time& t, double wait_time = 1.);

  void clearOctomap();

<<<<<<< HEAD
=======
  // Called to update the planning scene with a new message.
  bool newPlanningSceneMessage(const moveit_msgs::msg::PlanningScene& scene);

  // Called to update a collision object in the planning scene.
  bool processCollisionObjectMsg(const moveit_msgs::msg::CollisionObject::ConstSharedPtr& collision_object_msg);

  // Called to update an attached collision object in the planning scene.
  bool processAttachedCollisionObjectMsg(
      const moveit_msgs::msg::AttachedCollisionObject::ConstSharedPtr& attached_collision_object_msg);

protected:
  /** @brief Initialize the planning scene monitor
   *  @param scene The scene instance to fill with data (an instance is allocated if the one passed in is not allocated)
   */
  void initialize(const planning_scene::PlanningScenePtr& scene);

>>>>>>> 0d2d0700
  /** \brief Lock the scene for reading (multiple threads can lock for reading at the same time) */
  void lockSceneRead();

  /** \brief Unlock the scene from reading (multiple threads can lock for reading at the same time) */
  void unlockSceneRead();

  /** \brief Lock the scene for writing (only one thread can lock for writing and no other thread can lock for reading)
   */
  void lockSceneWrite();

  /** \brief Lock the scene from writing (only one thread can lock for writing and no other thread can lock for reading)
   */
  void unlockSceneWrite();

  // Called to update the planning scene with a new message.
  bool newPlanningSceneMessage(const moveit_msgs::msg::PlanningScene& scene);

protected:
  /** @brief Initialize the planning scene monitor
   *  @param scene The scene instance to fill with data (an instance is allocated if the one passed in is not allocated)
   */
  void initialize(const planning_scene::PlanningScenePtr& scene);

  /** @brief Configure the collision matrix for a particular scene */
  void configureCollisionMatrix(const planning_scene::PlanningScenePtr& scene);

  /** @brief Configure the default padding*/
  void configureDefaultPadding();

  /** @brief Callback for a new planning scene world*/
  void newPlanningSceneWorldCallback(const moveit_msgs::msg::PlanningSceneWorld::ConstSharedPtr& world);

  /** @brief Callback for octomap updates */
  void octomapUpdateCallback();

  /** @brief Callback for a change for an attached object of the current state of the planning scene */
  void currentStateAttachedBodyUpdateCallback(moveit::core::AttachedBody* attached_body, bool just_attached);

  /** @brief Callback for a change in the world maintained by the planning scene */
  void currentWorldObjectUpdateCallback(const collision_detection::World::ObjectConstPtr& object,
                                        collision_detection::World::Action action);

  void includeRobotLinksInOctree();
  void excludeRobotLinksFromOctree();

  void excludeWorldObjectsFromOctree();
  void includeWorldObjectsInOctree();
  void excludeWorldObjectFromOctree(const collision_detection::World::ObjectConstPtr& obj);
  void includeWorldObjectInOctree(const collision_detection::World::ObjectConstPtr& obj);

  void excludeAttachedBodiesFromOctree();
  void includeAttachedBodiesInOctree();
  void excludeAttachedBodyFromOctree(const moveit::core::AttachedBody* attached_body);
  void includeAttachedBodyInOctree(const moveit::core::AttachedBody* attached_body);

  bool getShapeTransformCache(const std::string& target_frame, const rclcpp::Time& target_time,
                              occupancy_map_monitor::ShapeTransformCache& cache) const;

  /// The name of this scene monitor
  std::string monitor_name_;

  planning_scene::PlanningScenePtr scene_;
  planning_scene::PlanningSceneConstPtr scene_const_;
  planning_scene::PlanningScenePtr parent_scene_;  /// if diffs are monitored, this is the pointer to the parent scene
  std::shared_mutex scene_update_mutex_;           /// mutex for stored scene
  rclcpp::Time last_update_time_;                  /// Last time the state was updated
  rclcpp::Time last_robot_motion_time_;            /// Last time the robot has moved

  std::shared_ptr<rclcpp::Node> node_;

  // TODO: (anasarrak) callbacks on ROS2?
  // https://answers.ros.org/question/300874/how-do-you-use-callbackgroups-as-a-replacement-for-callbackqueues-in-ros2/
  // ros::CallbackQueue queue_;
  std::shared_ptr<rclcpp::Node> pnode_;
  std::shared_ptr<rclcpp::executors::SingleThreadedExecutor> private_executor_;
  std::thread private_executor_thread_;

  std::shared_ptr<tf2_ros::Buffer> tf_buffer_;
  std::shared_ptr<tf2_ros::TransformListener> tf_listener_;

  std::string robot_description_;

  /// default robot padding
  double default_robot_padd_;
  /// default robot scaling
  double default_robot_scale_;
  /// default object padding
  double default_object_padd_;
  /// default attached padding
  double default_attached_padd_;
  /// default robot link padding
  std::map<std::string, double> default_robot_link_padd_;
  /// default robot link scale
  std::map<std::string, double> default_robot_link_scale_;

  // variables for planning scene publishing
  rclcpp::Publisher<moveit_msgs::msg::PlanningScene>::SharedPtr planning_scene_publisher_;
  std::unique_ptr<std::thread> publish_planning_scene_;
  double publish_planning_scene_frequency_;
  SceneUpdateType publish_update_types_;
  std::atomic<SceneUpdateType> new_scene_update_;
  std::condition_variable_any new_scene_update_condition_;

  // subscribe to various sources of data
  rclcpp::Subscription<moveit_msgs::msg::PlanningScene>::SharedPtr planning_scene_subscriber_;
  rclcpp::Subscription<moveit_msgs::msg::PlanningSceneWorld>::SharedPtr planning_scene_world_subscriber_;

  rclcpp::Subscription<moveit_msgs::msg::AttachedCollisionObject>::SharedPtr attached_collision_object_subscriber_;
  rclcpp::Subscription<moveit_msgs::msg::CollisionObject>::SharedPtr collision_object_subscriber_;

  // provide an optional service to get the full planning scene state
  // this is used by MoveGroup and related application nodes
  rclcpp::Service<moveit_msgs::srv::GetPlanningScene>::SharedPtr get_scene_service_;

  // include a octomap monitor
  std::unique_ptr<occupancy_map_monitor::OccupancyMapMonitor> octomap_monitor_;

  // include a current state monitor
  CurrentStateMonitorPtr current_state_monitor_;

  typedef std::map<const moveit::core::LinkModel*,
                   std::vector<std::pair<occupancy_map_monitor::ShapeHandle, std::size_t> > >
      LinkShapeHandles;
  using AttachedBodyShapeHandles = std::map<const moveit::core::AttachedBody*,
                                            std::vector<std::pair<occupancy_map_monitor::ShapeHandle, std::size_t> > >;
  using CollisionBodyShapeHandles =
      std::map<std::string, std::vector<std::pair<occupancy_map_monitor::ShapeHandle, const Eigen::Isometry3d*> > >;

  LinkShapeHandles link_shape_handles_;
  AttachedBodyShapeHandles attached_body_shape_handles_;
  CollisionBodyShapeHandles collision_body_shape_handles_;
  mutable std::recursive_mutex shape_handles_lock_;

  /// lock access to update_callbacks_
  std::recursive_mutex update_lock_;
  std::vector<std::function<void(SceneUpdateType)> > update_callbacks_;  /// List of callbacks to trigger when updates
                                                                         /// are received

private:
  void getUpdatedFrameTransforms(std::vector<geometry_msgs::msg::TransformStamped>& transforms);

  // publish planning scene update diffs (runs in its own thread)
  void scenePublishingThread();

  // called by current_state_monitor_ when robot state (as monitored on joint state topic) changes
  void onStateUpdate(const sensor_msgs::msg::JointState::ConstSharedPtr& joint_state);

  // called by state_update_timer_ when a state update it pending
  void stateUpdateTimerCallback();

  // Callback for a new planning scene msg
  void newPlanningSceneCallback(const moveit_msgs::msg::PlanningScene::ConstSharedPtr& scene);

  // Callback for requesting the full planning scene via service
  void getPlanningSceneServiceCallback(const moveit_msgs::srv::GetPlanningScene::Request::SharedPtr& req,
                                       const moveit_msgs::srv::GetPlanningScene::Response::SharedPtr& res);

  void updatePublishSettings(bool publish_geom_updates, bool publish_state_updates, bool publish_transform_updates,
                             bool publish_planning_scene, double publish_planning_scene_hz);

  // Lock for state_update_pending_ and dt_state_update_
  std::mutex state_pending_mutex_;

  /// True when we need to update the RobotState from current_state_monitor_
  // This field is protected by state_pending_mutex_
  volatile bool state_update_pending_;

  /// the amount of time to wait in between updates to the robot state
  // This field is protected by state_pending_mutex_
  std::chrono::duration<double> dt_state_update_;  // 1hz

  /// the amount of time to wait when looking up transforms
  // Setting this to a non-zero value resolves issues when the sensor data is
  // arriving so fast that it is preceding the transform state.
  rclcpp::Duration shape_transform_cache_lookup_wait_time_;

  /// timer for state updates.
  // Check if last_state_update_ is true and if so call updateSceneWithCurrentState()
  // Not safe to access from callback functions.

  rclcpp::TimerBase::SharedPtr state_update_timer_;

  /// Last time the state was updated from current_state_monitor_
  // Only access this from callback functions (and constructor)
  std::chrono::system_clock::time_point last_robot_state_update_wall_time_;

  robot_model_loader::RobotModelLoaderPtr rm_loader_;
  moveit::core::RobotModelConstPtr robot_model_;

  collision_detection::CollisionPluginLoader collision_loader_;

  rclcpp::node_interfaces::OnSetParametersCallbackHandle::SharedPtr callback_handler_;

  bool use_sim_time_;

  friend class LockedPlanningSceneRO;
  friend class LockedPlanningSceneRW;

  rclcpp::Logger logger_;
};

/** \brief This is a convenience class for obtaining access to an
 *         instance of a locked PlanningScene.
 *
 * Instances of this class can be used almost exactly like instances
 * of a PlanningScenePtr because of the typecast operator and
 * "operator->" functions.  Therefore you will often see code like this:
 * @code
 *   planning_scene_monitor::LockedPlanningSceneRO ls(planning_scene_monitor);
 *   moveit::core::RobotModelConstPtr model = ls->getRobotModel();
 * @endcode

 * The function "getRobotModel()" is a member of PlanningScene and not
 * a member of this class.  However because of the "operator->" here
 * which returns a PlanningSceneConstPtr, this works.
 *
 * Any number of these "read_only" locks can exist at a given time.
 * The intention is that users which only need to read from the
 * PlanningScene will use these and will thus not interfere with each
 * other.
 *
 * @see LockedPlanningSceneRW */
class LockedPlanningSceneRO
{
public:
  LockedPlanningSceneRO(const PlanningSceneMonitorPtr& planning_scene_monitor)
    : planning_scene_monitor_(planning_scene_monitor)
  {
    initialize(true);
  }

  const PlanningSceneMonitorPtr& getPlanningSceneMonitor()
  {
    return planning_scene_monitor_;
  }

  operator bool() const
  {
    return planning_scene_monitor_ && planning_scene_monitor_->getPlanningScene();
  }

  operator const planning_scene::PlanningSceneConstPtr&() const
  {
    return static_cast<const PlanningSceneMonitor*>(planning_scene_monitor_.get())->getPlanningScene();
  }

  const planning_scene::PlanningSceneConstPtr& operator->() const
  {
    return static_cast<const PlanningSceneMonitor*>(planning_scene_monitor_.get())->getPlanningScene();
  }

protected:
  LockedPlanningSceneRO(const PlanningSceneMonitorPtr& planning_scene_monitor, bool read_only)
    : planning_scene_monitor_(planning_scene_monitor)
  {
    initialize(read_only);
  }

  void initialize(bool read_only)
  {
    if (planning_scene_monitor_)
      lock_ = std::make_shared<SingleUnlock>(planning_scene_monitor_.get(), read_only);
  }

  MOVEIT_STRUCT_FORWARD(SingleUnlock);

  // we use this struct so that lock/unlock are called only once
  // even if the LockedPlanningScene instance is copied around
  struct SingleUnlock
  {
    SingleUnlock(PlanningSceneMonitor* planning_scene_monitor, bool read_only)
      : planning_scene_monitor_(planning_scene_monitor), read_only_(read_only)
    {
      if (read_only)
      {
        planning_scene_monitor_->lockSceneRead();
      }
      else
      {
        planning_scene_monitor_->lockSceneWrite();
      }
    }
    ~SingleUnlock()
    {
      if (read_only_)
      {
        planning_scene_monitor_->unlockSceneRead();
      }
      else
      {
        planning_scene_monitor_->unlockSceneWrite();
      }
    }
    PlanningSceneMonitor* planning_scene_monitor_;
    bool read_only_;
  };

  PlanningSceneMonitorPtr planning_scene_monitor_;
  SingleUnlockPtr lock_;
};

/** \brief This is a convenience class for obtaining access to an
 *         instance of a locked PlanningScene.
 *
 * Instances of this class can be used almost exactly like instances
 * of a PlanningScenePtr because of the typecast operator and
 * "operator->" functions.  Therefore you will often see code like this:
 * @code
 *   planning_scene_monitor::LockedPlanningSceneRW ls(planning_scene_monitor);
 *   moveit::core::RobotModelConstPtr model = ls->getRobotModel();
 * @endcode

 * The function "getRobotModel()" is a member of PlanningScene and not
 * a member of this class.  However because of the "operator->" here
 * which returns a PlanningScenePtr, this works.
 *
 * Only one of these "ReadWrite" locks can exist at a given time.  The
 * intention is that users which need to write to the PlanningScene
 * will use these, preventing other writers and readers from locking
 * the same PlanningScene at the same time.
 *
 * @see LockedPlanningSceneRO */
class LockedPlanningSceneRW : public LockedPlanningSceneRO
{
public:
  LockedPlanningSceneRW(const PlanningSceneMonitorPtr& planning_scene_monitor)
    : LockedPlanningSceneRO(planning_scene_monitor, false)
  {
  }

  operator const planning_scene::PlanningScenePtr&()
  {
    return planning_scene_monitor_->getPlanningScene();
  }

  const planning_scene::PlanningScenePtr& operator->()
  {
    return planning_scene_monitor_->getPlanningScene();
  }
};
}  // namespace planning_scene_monitor<|MERGE_RESOLUTION|>--- conflicted
+++ resolved
@@ -389,8 +389,6 @@
 
   void clearOctomap();
 
-<<<<<<< HEAD
-=======
   // Called to update the planning scene with a new message.
   bool newPlanningSceneMessage(const moveit_msgs::msg::PlanningScene& scene);
 
@@ -407,7 +405,6 @@
    */
   void initialize(const planning_scene::PlanningScenePtr& scene);
 
->>>>>>> 0d2d0700
   /** \brief Lock the scene for reading (multiple threads can lock for reading at the same time) */
   void lockSceneRead();
 
@@ -421,15 +418,6 @@
   /** \brief Lock the scene from writing (only one thread can lock for writing and no other thread can lock for reading)
    */
   void unlockSceneWrite();
-
-  // Called to update the planning scene with a new message.
-  bool newPlanningSceneMessage(const moveit_msgs::msg::PlanningScene& scene);
-
-protected:
-  /** @brief Initialize the planning scene monitor
-   *  @param scene The scene instance to fill with data (an instance is allocated if the one passed in is not allocated)
-   */
-  void initialize(const planning_scene::PlanningScenePtr& scene);
 
   /** @brief Configure the collision matrix for a particular scene */
   void configureCollisionMatrix(const planning_scene::PlanningScenePtr& scene);
