--- conflicted
+++ resolved
@@ -46,7 +46,7 @@
 #include <moveit/occupancy_map_monitor/occupancy_map_monitor.h>
 #include <moveit/planning_scene_monitor/current_state_monitor.h>
 #include <moveit/collision_plugin_loader/collision_plugin_loader.h>
-#include <moveit_msgs/GetPlanningScene.h>
+#include <moveit_msgs/srv/get_planning_scene.hpp>
 #include <boost/noncopyable.hpp>
 #include <boost/thread/shared_mutex.hpp>
 #include <boost/thread/recursive_mutex.hpp>
@@ -318,20 +318,12 @@
    */
   void startSceneMonitor(const std::string& scene_topic = DEFAULT_PLANNING_SCENE_TOPIC);
 
-<<<<<<< HEAD
-  /** @brief Request planning scene state using a service call
-   *  @param service_name The name of the service to use for requesting the
-   *     planning scene.  This must be a service of type
-   *     moveit_msgs::srv::GetPlanningScene and is usually called
-   *     "/get_planning_scene".
-=======
   /** @brief Request a full planning scene state using a service call
    *         Be careful not to use this in conjunction with providePlanningSceneService(),
    *         as it will create a pointless feedback loop.
    *  @param service_name The name of the service to use for requesting the planning scene.
-   *         This must be a service of type moveit_msgs::GetPlanningScene and is usually called
+   *         This must be a service of type moveit_msgs::srv::GetPlanningScene and is usually called
    *         "/get_planning_scene".
->>>>>>> a5864ccc
    */
   bool requestPlanningSceneState(const std::string& service_name = DEFAULT_PLANNING_SCENE_SERVICE);
 
@@ -506,7 +498,7 @@
 
   // provide an optional service to get the full planning scene state
   // this is used by MoveGroup and related application nodes
-  ros::ServiceServer get_scene_service_;
+  rclcpp::Service<moveit_msgs::srv::GetPlanningScene>::SharedPtr get_scene_service_;
 
   // include a octomap monitor
   std::unique_ptr<occupancy_map_monitor::OccupancyMapMonitor> octomap_monitor_;
@@ -546,11 +538,11 @@
   void stateUpdateTimerCallback();
 
   // Callback for a new planning scene msg
-  void newPlanningSceneCallback(const moveit_msgs::msg::PlanningScene::ConstSharedPtr scene);
+  void newPlanningSceneCallback(const moveit_msgs::msg::PlanningScene::SharedPtr scene);
 
   // Callback for requesting the full planning scene via service
-  bool getPlanningSceneServiceCallback(moveit_msgs::GetPlanningScene::Request& req,
-                                       moveit_msgs::GetPlanningScene::Response& res);
+  void getPlanningSceneServiceCallback(moveit_msgs::srv::GetPlanningScene::Request::SharedPtr req,
+                                       moveit_msgs::srv::GetPlanningScene::Response::SharedPtr res);
 
   // Lock for state_update_pending_ and dt_state_update_
   std::mutex state_pending_mutex_;
