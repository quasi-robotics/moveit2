/*********************************************************************
 * Software License Agreement (BSD License)
 *
 *  Copyright (c) 2011, Willow Garage, Inc.
 *  All rights reserved.
 *
 *  Redistribution and use in source and binary forms, with or without
 *  modification, are permitted provided that the following conditions
 *  are met:
 *
 *   * Redistributions of source code must retain the above copyright
 *     notice, this list of conditions and the following disclaimer.
 *   * Redistributions in binary form must reproduce the above
 *     copyright notice, this list of conditions and the following
 *     disclaimer in the documentation and/or other materials provided
 *     with the distribution.
 *   * Neither the name of Willow Garage nor the names of its
 *     contributors may be used to endorse or promote products derived
 *     from this software without specific prior written permission.
 *
 *  THIS SOFTWARE IS PROVIDED BY THE COPYRIGHT HOLDERS AND CONTRIBUTORS
 *  "AS IS" AND ANY EXPRESS OR IMPLIED WARRANTIES, INCLUDING, BUT NOT
 *  LIMITED TO, THE IMPLIED WARRANTIES OF MERCHANTABILITY AND FITNESS
 *  FOR A PARTICULAR PURPOSE ARE DISCLAIMED. IN NO EVENT SHALL THE
 *  COPYRIGHT OWNER OR CONTRIBUTORS BE LIABLE FOR ANY DIRECT, INDIRECT,
 *  INCIDENTAL, SPECIAL, EXEMPLARY, OR CONSEQUENTIAL DAMAGES (INCLUDING,
 *  BUT NOT LIMITED TO, PROCUREMENT OF SUBSTITUTE GOODS OR SERVICES;
 *  LOSS OF USE, DATA, OR PROFITS; OR BUSINESS INTERRUPTION) HOWEVER
 *  CAUSED AND ON ANY THEORY OF LIABILITY, WHETHER IN CONTRACT, STRICT
 *  LIABILITY, OR TORT (INCLUDING NEGLIGENCE OR OTHERWISE) ARISING IN
 *  ANY WAY OUT OF THE USE OF THIS SOFTWARE, EVEN IF ADVISED OF THE
 *  POSSIBILITY OF SUCH DAMAGE.
 *********************************************************************/

/* Author: Jon Binney, Ioan Sucan */

#include <cmath>
#include <moveit/pointcloud_octomap_updater/pointcloud_octomap_updater.h>
#include <moveit/occupancy_map_monitor/occupancy_map_monitor.h>
#include <tf2_geometry_msgs/tf2_geometry_msgs.hpp>
#include <tf2/LinearMath/Vector3.h>
#include <tf2/LinearMath/Transform.h>
#include <sensor_msgs/point_cloud2_iterator.hpp>
#include <tf2_ros/create_timer_interface.h>
#include <tf2_ros/create_timer_ros.h>
#include <moveit/utils/logger.hpp>

#include <memory>

namespace occupancy_map_monitor
{
PointCloudOctomapUpdater::PointCloudOctomapUpdater()
  : OccupancyMapUpdater("PointCloudUpdater")
  , scale_(1.0)
  , padding_(0.0)
  , max_range_(std::numeric_limits<double>::infinity())
  , point_subsample_(1)
  , max_update_rate_(0)
  , point_cloud_subscriber_(nullptr)
  , point_cloud_filter_(nullptr)
  , logger_(moveit::getLogger("pointcloud_octomap_updater"))
{
}

bool PointCloudOctomapUpdater::setParams(const std::string& name_space)
{
  // This parameter is optional
  node_->get_parameter_or(name_space + ".ns", ns_, std::string());
  return node_->get_parameter(name_space + ".point_cloud_topic", point_cloud_topic_) &&
         node_->get_parameter(name_space + ".max_range", max_range_) &&
         node_->get_parameter(name_space + ".padding_offset", padding_) &&
         node_->get_parameter(name_space + ".padding_scale", scale_) &&
         node_->get_parameter(name_space + ".point_subsample", point_subsample_) &&
         node_->get_parameter(name_space + ".max_update_rate", max_update_rate_) &&
         node_->get_parameter(name_space + ".filtered_cloud_topic", filtered_cloud_topic_);
}

bool PointCloudOctomapUpdater::initialize(const rclcpp::Node::SharedPtr& node)
{
  node_ = node;
  tf_buffer_ = std::make_shared<tf2_ros::Buffer>(node_->get_clock());
  auto create_timer_interface =
      std::make_shared<tf2_ros::CreateTimerROS>(node->get_node_base_interface(), node->get_node_timers_interface());
  tf_buffer_->setCreateTimerInterface(create_timer_interface);
  tf_listener_ = std::make_shared<tf2_ros::TransformListener>(*tf_buffer_);
  shape_mask_ = std::make_unique<point_containment_filter::ShapeMask>();
  shape_mask_->setTransformCallback(
      [this](ShapeHandle shape, Eigen::Isometry3d& tf) { return getShapeTransform(shape, tf); });

  return true;
}

void PointCloudOctomapUpdater::start()
{
  std::string prefix = "";
  if (!ns_.empty())
    prefix = ns_ + "/";

  rclcpp::QoS qos(rclcpp::QoSInitialization::from_rmw(rmw_qos_profile_sensor_data));
  if (!filtered_cloud_topic_.empty())
  {
    filtered_cloud_publisher_ =
        node_->create_publisher<sensor_msgs::msg::PointCloud2>(prefix + filtered_cloud_topic_, rclcpp::SensorDataQoS());
  }

  if (point_cloud_subscriber_)
    return;
  /* subscribe to point cloud topic using tf filter*/
  point_cloud_subscriber_ = new message_filters::Subscriber<sensor_msgs::msg::PointCloud2>(node_, point_cloud_topic_,
                                                                                           rmw_qos_profile_sensor_data);
  if (tf_listener_ && tf_buffer_ && !monitor_->getMapFrame().empty())
  {
    point_cloud_filter_ = new tf2_ros::MessageFilter<sensor_msgs::msg::PointCloud2>(
        *point_cloud_subscriber_, *tf_buffer_, monitor_->getMapFrame(), 5, node_);
    point_cloud_filter_->registerCallback(
        [this](const sensor_msgs::msg::PointCloud2::ConstSharedPtr& cloud) { cloudMsgCallback(cloud); });
    RCLCPP_INFO(logger_, "Listening to '%s' using message filter with target frame '%s'", point_cloud_topic_.c_str(),
                point_cloud_filter_->getTargetFramesString().c_str());
  }
  else
  {
    point_cloud_subscriber_->registerCallback(
        [this](const sensor_msgs::msg::PointCloud2::ConstSharedPtr& cloud) { cloudMsgCallback(cloud); });
    RCLCPP_INFO(logger_, "Listening to '%s'", point_cloud_topic_.c_str());
  }
}

void PointCloudOctomapUpdater::stop()
{
  delete point_cloud_filter_;
  delete point_cloud_subscriber_;
  point_cloud_filter_ = nullptr;
  point_cloud_subscriber_ = nullptr;
}

ShapeHandle PointCloudOctomapUpdater::excludeShape(const shapes::ShapeConstPtr& shape)
{
  ShapeHandle h = 0;
  if (shape_mask_)
  {
    h = shape_mask_->addShape(shape, scale_, padding_);
  }
  else
  {
    RCLCPP_ERROR(logger_, "Shape filter not yet initialized!");
  }
  return h;
}

void PointCloudOctomapUpdater::forgetShape(ShapeHandle handle)
{
  if (shape_mask_)
    shape_mask_->removeShape(handle);
}

bool PointCloudOctomapUpdater::getShapeTransform(ShapeHandle h, Eigen::Isometry3d& transform) const
{
  ShapeTransformCache::const_iterator it = transform_cache_.find(h);
  if (it != transform_cache_.end())
  {
    transform = it->second;
  }
  return it != transform_cache_.end();
}

void PointCloudOctomapUpdater::updateMask(const sensor_msgs::msg::PointCloud2& /*cloud*/,
                                          const Eigen::Vector3d& /*sensor_origin*/, std::vector<int>& /*mask*/)
{
}

void PointCloudOctomapUpdater::cloudMsgCallback(const sensor_msgs::msg::PointCloud2::ConstSharedPtr& cloud_msg)
{
<<<<<<< HEAD
  rclcpp::Time start = node_->now();
=======
  RCLCPP_DEBUG(logger_, "Received a new point cloud message");
  rclcpp::Time start = rclcpp::Clock(RCL_ROS_TIME).now();
>>>>>>> 0d2d0700

  if (max_update_rate_ > 0)
  {
    // ensure we are not updating the octomap representation too often
    if ((start - last_update_time_) <= rclcpp::Duration::from_seconds(1.0 / max_update_rate_))
      return;
    last_update_time_ = start;
  }
  RCLCPP_DEBUG(LOGGER, "Received a new point cloud message");

  if (monitor_->getMapFrame().empty())
    monitor_->setMapFrame(cloud_msg->header.frame_id);

  RCLCPP_DEBUG(LOGGER, "monitor frame: %s, cloud frame: %s", monitor_->getMapFrame().c_str(), cloud_msg->header.frame_id.c_str());
  /* get transform for cloud into map frame */
  tf2::Stamped<tf2::Transform> map_h_sensor;
  if (monitor_->getMapFrame() == cloud_msg->header.frame_id)
  {
    map_h_sensor.setIdentity();
  }
  else
  {
    if (tf_buffer_)
    {
      try
      {
        tf2::fromMsg(tf_buffer_->lookupTransform(monitor_->getMapFrame(), cloud_msg->header.frame_id,
                                                 cloud_msg->header.stamp),
                     map_h_sensor);
      }
      catch (tf2::TransformException& ex)
      {
        RCLCPP_ERROR_STREAM(logger_, "Transform error of sensor data: " << ex.what() << "; quitting callback");
        return;
      }
    }
    else
      return;
  }

  /* compute sensor origin in map frame */
  const tf2::Vector3& sensor_origin_tf = map_h_sensor.getOrigin();
  octomap::point3d sensor_origin(sensor_origin_tf.getX(), sensor_origin_tf.getY(), sensor_origin_tf.getZ());
  Eigen::Vector3d sensor_origin_eigen(sensor_origin_tf.getX(), sensor_origin_tf.getY(), sensor_origin_tf.getZ());

  RCLCPP_DEBUG(LOGGER, "Processed 6 point cloud in %lf ms", (node_->now() - start).seconds() * 1000.0);
  if (!updateTransformCache(cloud_msg->header.frame_id, cloud_msg->header.stamp))
    return;
  RCLCPP_DEBUG(LOGGER, "Processed 5 point cloud in %lf ms", (node_->now() - start).seconds() * 1000.0);

  /* mask out points on the robot */
  shape_mask_->maskContainment(*cloud_msg, sensor_origin_eigen, 0.0, max_range_, mask_);
  RCLCPP_DEBUG(LOGGER, "Processed 5.1 point cloud in %lf ms", (node_->now() - start).seconds() * 1000.0);
  updateMask(*cloud_msg, sensor_origin_eigen, mask_);
  RCLCPP_DEBUG(LOGGER, "Processed 5.2 point cloud in %lf ms", (node_->now() - start).seconds() * 1000.0);

  octomap::KeySet free_cells, occupied_cells, model_cells, clip_cells;
  std::unique_ptr<sensor_msgs::msg::PointCloud2> filtered_cloud;

  // We only use these iterators if we are creating a filtered_cloud for
  // publishing. We cannot default construct these, so we use unique_ptr's
  // to defer construction
  std::unique_ptr<sensor_msgs::PointCloud2Iterator<float>> iter_filtered_x;
  std::unique_ptr<sensor_msgs::PointCloud2Iterator<float>> iter_filtered_y;
  std::unique_ptr<sensor_msgs::PointCloud2Iterator<float>> iter_filtered_z;

  if (!filtered_cloud_topic_.empty())
  {
    filtered_cloud = std::make_unique<sensor_msgs::msg::PointCloud2>();
    filtered_cloud->header = cloud_msg->header;
    sensor_msgs::PointCloud2Modifier pcd_modifier(*filtered_cloud);
    pcd_modifier.setPointCloud2FieldsByString(1, "xyz");
    pcd_modifier.resize(cloud_msg->width * cloud_msg->height);

    // we have created a filtered_out, so we can create the iterators now
    iter_filtered_x = std::make_unique<sensor_msgs::PointCloud2Iterator<float>>(*filtered_cloud, "x");
    iter_filtered_y = std::make_unique<sensor_msgs::PointCloud2Iterator<float>>(*filtered_cloud, "y");
    iter_filtered_z = std::make_unique<sensor_msgs::PointCloud2Iterator<float>>(*filtered_cloud, "z");
  }
  size_t filtered_cloud_size = 0;

  RCLCPP_DEBUG(LOGGER, "Processed 4 point cloud in %lf ms", (node_->now() - start).seconds() * 1000.0);
  tree_->lockRead();
  RCLCPP_DEBUG(LOGGER, "Processed 4.1 point cloud in %lf ms", (node_->now() - start).seconds() * 1000.0);

  try
  {
    /* do ray tracing to find which cells this point cloud indicates should be free, and which it indicates
     * should be occupied */
    for (unsigned int row = 0; row < cloud_msg->height; row += point_subsample_)
    {
      unsigned int row_c = row * cloud_msg->width;
      sensor_msgs::PointCloud2ConstIterator<float> pt_iter(*cloud_msg, "x");
      // set iterator to point at start of the current row
      pt_iter += row_c;

      for (unsigned int col = 0; col < cloud_msg->width; col += point_subsample_, pt_iter += point_subsample_)
      {
        // if (mask_[row_c + col] == point_containment_filter::ShapeMask::CLIP)
        //  continue;

        /* check for NaN */
        if (!std::isnan(pt_iter[0]) && !std::isnan(pt_iter[1]) && !std::isnan(pt_iter[2]))
        {
          /* occupied cell at ray endpoint if ray is shorter than max range and this point
             isn't on a part of the robot*/
          if (mask_[row_c + col] == point_containment_filter::ShapeMask::INSIDE)
          {
            // transform to map frame
            tf2::Vector3 point_tf = map_h_sensor * tf2::Vector3(pt_iter[0], pt_iter[1], pt_iter[2]);
            model_cells.insert(tree_->coordToKey(point_tf.getX(), point_tf.getY(), point_tf.getZ()));
          }
          else if (mask_[row_c + col] == point_containment_filter::ShapeMask::CLIP)
          {
            tf2::Vector3 clipped_point_tf =
                map_h_sensor * (tf2::Vector3(pt_iter[0], pt_iter[1], pt_iter[2]).normalize() * max_range_);
            clip_cells.insert(
                tree_->coordToKey(clipped_point_tf.getX(), clipped_point_tf.getY(), clipped_point_tf.getZ()));
          }
          else
          {
            tf2::Vector3 point_tf = map_h_sensor * tf2::Vector3(pt_iter[0], pt_iter[1], pt_iter[2]);
            occupied_cells.insert(tree_->coordToKey(point_tf.getX(), point_tf.getY(), point_tf.getZ()));
            // build list of valid points if we want to publish them
            if (filtered_cloud)
            {
              **iter_filtered_x = pt_iter[0];
              **iter_filtered_y = pt_iter[1];
              **iter_filtered_z = pt_iter[2];
              ++filtered_cloud_size;
              ++*iter_filtered_x;
              ++*iter_filtered_y;
              ++*iter_filtered_z;
            }
          }
        }
      }
    }

    /* compute the free cells along each ray that ends at an occupied cell */
    for (const octomap::OcTreeKey& occupied_cell : occupied_cells)
    {
      if (tree_->computeRayKeys(sensor_origin, tree_->keyToCoord(occupied_cell), key_ray_))
        free_cells.insert(key_ray_.begin(), key_ray_.end());
    }

    /* compute the free cells along each ray that ends at a model cell */
    for (const octomap::OcTreeKey& model_cell : model_cells)
    {
      if (tree_->computeRayKeys(sensor_origin, tree_->keyToCoord(model_cell), key_ray_))
        free_cells.insert(key_ray_.begin(), key_ray_.end());
    }

    /* compute the free cells along each ray that ends at a clipped cell */
    for (const octomap::OcTreeKey& clip_cell : clip_cells)
    {
      if (tree_->computeRayKeys(sensor_origin, tree_->keyToCoord(clip_cell), key_ray_))
        free_cells.insert(key_ray_.begin(), key_ray_.end());
    }
  }
  catch (...)
  {
    tree_->unlockRead();
    return;
  }

  tree_->unlockRead();

  /* cells that overlap with the model are not occupied */
  for (const octomap::OcTreeKey& model_cell : model_cells)
    occupied_cells.erase(model_cell);

  /* occupied cells are not free */
  for (const octomap::OcTreeKey& occupied_cell : occupied_cells)
    free_cells.erase(occupied_cell);

  RCLCPP_DEBUG(LOGGER, "Processed 3 point cloud in %lf ms", (node_->now() - start).seconds() * 1000.0);
  tree_->lockWrite();

  try
  {
    /* mark free cells only if not seen occupied in this cloud */
    for (const octomap::OcTreeKey& free_cell : free_cells)
      tree_->updateNode(free_cell, false);

    /* now mark all occupied cells */
    for (const octomap::OcTreeKey& occupied_cell : occupied_cells)
      tree_->updateNode(occupied_cell, true);

    // set the logodds to the minimum for the cells that are part of the model
    const float lg = tree_->getClampingThresMinLog() - tree_->getClampingThresMaxLog();
    for (const octomap::OcTreeKey& model_cell : model_cells)
      tree_->updateNode(model_cell, lg);
  }
  catch (...)
  {
    RCLCPP_ERROR(logger_, "Internal error while updating octree");
  }
  RCLCPP_DEBUG(LOGGER, "Processed 2 point cloud in %lf ms", (node_->now() - start).seconds() * 1000.0);
  tree_->unlockWrite();
<<<<<<< HEAD
=======
  RCLCPP_DEBUG(logger_, "Processed point cloud in %lf ms", (node_->now() - start).seconds() * 1000.0);
>>>>>>> 0d2d0700
  tree_->triggerUpdateCallback();

  RCLCPP_DEBUG(LOGGER, "Processed 1 point cloud in %lf ms", (node_->now() - start).seconds() * 1000.0);
  if (filtered_cloud)
  {
    sensor_msgs::PointCloud2Modifier pcd_modifier(*filtered_cloud);
    pcd_modifier.resize(filtered_cloud_size);
    filtered_cloud_publisher_->publish(*filtered_cloud);
  }
  RCLCPP_DEBUG(LOGGER, "Processed point cloud in %lf ms", (node_->now() - start).seconds() * 1000.0);
}
}  // namespace occupancy_map_monitor<|MERGE_RESOLUTION|>--- conflicted
+++ resolved
@@ -170,12 +170,8 @@
 
 void PointCloudOctomapUpdater::cloudMsgCallback(const sensor_msgs::msg::PointCloud2::ConstSharedPtr& cloud_msg)
 {
-<<<<<<< HEAD
-  rclcpp::Time start = node_->now();
-=======
   RCLCPP_DEBUG(logger_, "Received a new point cloud message");
   rclcpp::Time start = rclcpp::Clock(RCL_ROS_TIME).now();
->>>>>>> 0d2d0700
 
   if (max_update_rate_ > 0)
   {
@@ -184,12 +180,12 @@
       return;
     last_update_time_ = start;
   }
-  RCLCPP_DEBUG(LOGGER, "Received a new point cloud message");
+  RCLCPP_DEBUG(logger_, "Received a new point cloud message");
 
   if (monitor_->getMapFrame().empty())
     monitor_->setMapFrame(cloud_msg->header.frame_id);
 
-  RCLCPP_DEBUG(LOGGER, "monitor frame: %s, cloud frame: %s", monitor_->getMapFrame().c_str(), cloud_msg->header.frame_id.c_str());
+  RCLCPP_DEBUG(logger_, "monitor frame: %s, cloud frame: %s", monitor_->getMapFrame().c_str(), cloud_msg->header.frame_id.c_str());
   /* get transform for cloud into map frame */
   tf2::Stamped<tf2::Transform> map_h_sensor;
   if (monitor_->getMapFrame() == cloud_msg->header.frame_id)
@@ -221,16 +217,16 @@
   octomap::point3d sensor_origin(sensor_origin_tf.getX(), sensor_origin_tf.getY(), sensor_origin_tf.getZ());
   Eigen::Vector3d sensor_origin_eigen(sensor_origin_tf.getX(), sensor_origin_tf.getY(), sensor_origin_tf.getZ());
 
-  RCLCPP_DEBUG(LOGGER, "Processed 6 point cloud in %lf ms", (node_->now() - start).seconds() * 1000.0);
+  RCLCPP_DEBUG(logger_, "Processed 6 point cloud in %lf ms", (node_->now() - start).seconds() * 1000.0);
   if (!updateTransformCache(cloud_msg->header.frame_id, cloud_msg->header.stamp))
     return;
-  RCLCPP_DEBUG(LOGGER, "Processed 5 point cloud in %lf ms", (node_->now() - start).seconds() * 1000.0);
+  RCLCPP_DEBUG(logger_, "Processed 5 point cloud in %lf ms", (node_->now() - start).seconds() * 1000.0);
 
   /* mask out points on the robot */
   shape_mask_->maskContainment(*cloud_msg, sensor_origin_eigen, 0.0, max_range_, mask_);
-  RCLCPP_DEBUG(LOGGER, "Processed 5.1 point cloud in %lf ms", (node_->now() - start).seconds() * 1000.0);
+  RCLCPP_DEBUG(logger_, "Processed 5.1 point cloud in %lf ms", (node_->now() - start).seconds() * 1000.0);
   updateMask(*cloud_msg, sensor_origin_eigen, mask_);
-  RCLCPP_DEBUG(LOGGER, "Processed 5.2 point cloud in %lf ms", (node_->now() - start).seconds() * 1000.0);
+  RCLCPP_DEBUG(logger_, "Processed 5.2 point cloud in %lf ms", (node_->now() - start).seconds() * 1000.0);
 
   octomap::KeySet free_cells, occupied_cells, model_cells, clip_cells;
   std::unique_ptr<sensor_msgs::msg::PointCloud2> filtered_cloud;
@@ -257,9 +253,9 @@
   }
   size_t filtered_cloud_size = 0;
 
-  RCLCPP_DEBUG(LOGGER, "Processed 4 point cloud in %lf ms", (node_->now() - start).seconds() * 1000.0);
+  RCLCPP_DEBUG(logger_, "Processed 4 point cloud in %lf ms", (node_->now() - start).seconds() * 1000.0);
   tree_->lockRead();
-  RCLCPP_DEBUG(LOGGER, "Processed 4.1 point cloud in %lf ms", (node_->now() - start).seconds() * 1000.0);
+  RCLCPP_DEBUG(logger_, "Processed 4.1 point cloud in %lf ms", (node_->now() - start).seconds() * 1000.0);
 
   try
   {
@@ -352,7 +348,7 @@
   for (const octomap::OcTreeKey& occupied_cell : occupied_cells)
     free_cells.erase(occupied_cell);
 
-  RCLCPP_DEBUG(LOGGER, "Processed 3 point cloud in %lf ms", (node_->now() - start).seconds() * 1000.0);
+  RCLCPP_DEBUG(logger_, "Processed 3 point cloud in %lf ms", (node_->now() - start).seconds() * 1000.0);
   tree_->lockWrite();
 
   try
@@ -374,21 +370,17 @@
   {
     RCLCPP_ERROR(logger_, "Internal error while updating octree");
   }
-  RCLCPP_DEBUG(LOGGER, "Processed 2 point cloud in %lf ms", (node_->now() - start).seconds() * 1000.0);
   tree_->unlockWrite();
-<<<<<<< HEAD
-=======
-  RCLCPP_DEBUG(logger_, "Processed point cloud in %lf ms", (node_->now() - start).seconds() * 1000.0);
->>>>>>> 0d2d0700
+  RCLCPP_DEBUG(logger_, "Processed 2 point cloud in %lf ms", (node_->now() - start).seconds() * 1000.0);
   tree_->triggerUpdateCallback();
 
-  RCLCPP_DEBUG(LOGGER, "Processed 1 point cloud in %lf ms", (node_->now() - start).seconds() * 1000.0);
+  RCLCPP_DEBUG(logger_, "Processed 1 point cloud in %lf ms", (node_->now() - start).seconds() * 1000.0);
   if (filtered_cloud)
   {
     sensor_msgs::PointCloud2Modifier pcd_modifier(*filtered_cloud);
     pcd_modifier.resize(filtered_cloud_size);
     filtered_cloud_publisher_->publish(*filtered_cloud);
   }
-  RCLCPP_DEBUG(LOGGER, "Processed point cloud in %lf ms", (node_->now() - start).seconds() * 1000.0);
+  RCLCPP_DEBUG(logger_, "Processed point cloud in %lf ms", (node_->now() - start).seconds() * 1000.0);
 }
 }  // namespace occupancy_map_monitor