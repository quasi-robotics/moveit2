--- conflicted
+++ resolved
@@ -45,12 +45,8 @@
 
 namespace ompl_interface
 {
-<<<<<<< HEAD
-static const rclcpp::Logger LOGGER = rclcpp::get_logger("moveit_ompl_planning.constraints_library");
-=======
-constexpr char LOGNAME[] = "constraints_library";
-
->>>>>>> 576c39c3
+static const rclcpp::Logger LOGGER = rclcpp::get_logger("moveit.ompl_planning.constraints_library");
+
 namespace
 {
 template <typename T>
@@ -302,21 +298,13 @@
   std::ifstream fin((path + "/manifest").c_str());
   if (!fin.good())
   {
-<<<<<<< HEAD
-    RCLCPP_WARN(LOGGER, "Manifest not found in folder '%s'. Not loading constraint approximations.", path.c_str());
+    RCLCPP_WARN(LOGGER, "Manifest not found in folder '%s'. Not loading "
+                        "constraint approximations.",
+                path.c_str());
     return;
   }
 
   RCLCPP_INFO(LOGGER, "Loading constrained space approximations from '%s'...", path.c_str());
-=======
-    ROS_WARN_NAMED(LOGNAME, "Manifest not found in folder '%s'. Not loading "
-                            "constraint approximations.",
-                   path.c_str());
-    return;
-  }
-
-  ROS_INFO_NAMED(LOGNAME, "Loading constrained space approximations from '%s'...", path.c_str());
->>>>>>> 576c39c3
 
   while (fin.good() && !fin.eof())
   {
@@ -343,7 +331,6 @@
     if (context_->getGroupName() != group &&
         context_->getOMPLStateSpace()->getParameterizationType() != state_space_parameterization)
     {
-<<<<<<< HEAD
       RCLCPP_INFO(LOGGER, "Ignoring constraint approximation of type '%s' for group '%s' from '%s'...",
                   state_space_parameterization.c_str(), group.c_str(), filename.c_str());
       continue;
@@ -352,18 +339,6 @@
     RCLCPP_INFO(LOGGER, "Loading constraint approximation of type '%s' for group '%s' from '%s'...",
                 state_space_parameterization.c_str(), group.c_str(), filename.c_str());
     moveit_msgs::msg::Constraints msg;
-=======
-      ROS_INFO_NAMED(LOGNAME, "Ignoring constraint approximation of type '%s' "
-                              "for group '%s' from '%s'...",
-                     state_space_parameterization.c_str(), group.c_str(), filename.c_str());
-      continue;
-    }
-
-    ROS_INFO_NAMED(LOGNAME, "Loading constraint approximation of type '%s' for "
-                            "group '%s' from '%s'...",
-                   state_space_parameterization.c_str(), group.c_str(), filename.c_str());
-    moveit_msgs::Constraints msg;
->>>>>>> 576c39c3
     hexToMsg(serialization, msg);
     auto* cass = new ConstraintApproximationStateStorage(context_->getOMPLSimpleSetup()->getStateSpace());
     cass->load((std::string{ path }.append("/").append(filename)).c_str());
@@ -371,42 +346,23 @@
                                                                msg, filename, ompl::base::StateStoragePtr(cass),
                                                                milestones));
     if (constraint_approximations_.find(cap->getName()) != constraint_approximations_.end())
-<<<<<<< HEAD
       RCLCPP_WARN(LOGGER, "Overwriting constraint approximation named '%s'", cap->getName().c_str());
-=======
-      ROS_WARN_NAMED(LOGNAME, "Overwriting constraint approximation named '%s'", cap->getName().c_str());
->>>>>>> 576c39c3
     constraint_approximations_[cap->getName()] = cap;
     std::size_t sum = 0;
     for (std::size_t i = 0; i < cass->size(); ++i)
       sum += cass->getMetadata(i).first.size();
-<<<<<<< HEAD
     RCLCPP_INFO(LOGGER, "Loaded %lu states (%lu milestones) and %lu connections (%0.1lf per state) "
                         "for constraint named '%s'%s",
                 cass->size(), cap->getMilestoneCount(), sum, (double)sum / (double)cap->getMilestoneCount(),
                 msg.name.c_str(), explicit_motions ? ". Explicit motions included." : "");
   }
   RCLCPP_INFO(LOGGER, "Done loading constrained space approximations.");
-=======
-    ROS_INFO_NAMED(LOGNAME, "Loaded %lu states (%lu milestones) and %lu "
-                            "connections (%0.1lf per state) "
-                            "for constraint named '%s'%s",
-                   cass->size(), cap->getMilestoneCount(), sum, (double)sum / (double)cap->getMilestoneCount(),
-                   msg.name.c_str(), explicit_motions ? ". Explicit motions included." : "");
-  }
-  ROS_INFO_NAMED(LOGNAME, "Done loading constrained space approximations.");
->>>>>>> 576c39c3
 }
 
 void ompl_interface::ConstraintsLibrary::saveConstraintApproximations(const std::string& path)
 {
-<<<<<<< HEAD
   RCLCPP_INFO(LOGGER, "Saving %u constrained space approximations to '%s'",
               (unsigned int)constraint_approximations_.size(), path.c_str());
-=======
-  ROS_INFO_NAMED(LOGNAME, "Saving %u constrained space approximations to '%s'",
-                 (unsigned int)constraint_approximations_.size(), path.c_str());
->>>>>>> 576c39c3
   try
   {
     boost::filesystem::create_directories(path);
@@ -432,11 +388,7 @@
         it->second->getStateStorage()->store((path + "/" + it->second->getFilename()).c_str());
     }
   else
-<<<<<<< HEAD
     RCLCPP_ERROR(LOGGER, "Unable to save constraint approximation to '%s'", path.c_str());
-=======
-    ROS_ERROR_NAMED(LOGNAME, "Unable to save constraint approximation to '%s'", path.c_str());
->>>>>>> 576c39c3
   fout.close();
 }
 
@@ -489,13 +441,8 @@
   if (context_->getGroupName() != group &&
       context_->getOMPLStateSpace()->getParameterizationType() != options.state_space_parameterization)
   {
-<<<<<<< HEAD
     RCLCPP_INFO(LOGGER, "Ignoring constraint approximation of type '%s' for group '%s'...",
                 options.state_space_parameterization.c_str(), group.c_str());
-=======
-    ROS_INFO_NAMED(LOGNAME, "Ignoring constraint approximation of type '%s' for group '%s'...",
-                   options.state_space_parameterization.c_str(), group.c_str());
->>>>>>> 576c39c3
     return res;
   }
 
@@ -507,11 +454,7 @@
   auto start = clock.now();
   ompl::base::StateStoragePtr state_storage =
       constructConstraintApproximation(context_, constr_sampling, constr_hard, options, res);
-<<<<<<< HEAD
   RCLCPP_INFO(LOGGER, "Spent %lf seconds constructing the database", (clock.now() - start).seconds());
-=======
-  ROS_INFO_NAMED(LOGNAME, "Spent %lf seconds constructing the database", (ros::WallTime::now() - start).toSec());
->>>>>>> 576c39c3
   if (state_storage)
   {
     ConstraintApproximationPtr constraint_approx(new ConstraintApproximation(
@@ -520,20 +463,12 @@
             ".ompldb",
         state_storage, res.milestones));
     if (constraint_approximations_.find(constraint_approx->getName()) != constraint_approximations_.end())
-<<<<<<< HEAD
       RCLCPP_WARN(LOGGER, "Overwriting constraint approximation named '%s'", constraint_approx->getName().c_str());
-=======
-      ROS_WARN_NAMED(LOGNAME, "Overwriting constraint approximation named '%s'", constraint_approx->getName().c_str());
->>>>>>> 576c39c3
     constraint_approximations_[constraint_approx->getName()] = constraint_approx;
     res.approx = constraint_approx;
   }
   else
-<<<<<<< HEAD
     RCLCPP_ERROR(LOGGER, "Unable to construct constraint approximation for group '%s'", group.c_str());
-=======
-    ROS_ERROR_NAMED(LOGNAME, "Unable to construct constraint approximation for group '%s'", group.c_str());
->>>>>>> 576c39c3
   return res;
 }
 
@@ -587,32 +522,19 @@
     if (done != done_now)
     {
       done = done_now;
-<<<<<<< HEAD
       RCLCPP_INFO(LOGGER, "%d%% complete (kept %0.1lf%% sampled states)", done,
                   100.0 * (double)state_storage->size() / (double)attempts);
-=======
-      ROS_INFO_NAMED(LOGNAME, "%d%% complete (kept %0.1lf%% sampled states)", done,
-                     100.0 * (double)state_storage->size() / (double)attempts);
->>>>>>> 576c39c3
     }
 
     if (!slow_warn && attempts > 10 && attempts > state_storage->size() * 100)
     {
       slow_warn = true;
-<<<<<<< HEAD
       RCLCPP_WARN(LOGGER, "Computation of valid state database is very slow...");
-=======
-      ROS_WARN_NAMED(LOGNAME, "Computation of valid state database is very slow...");
->>>>>>> 576c39c3
     }
 
     if (attempts > options.samples && state_storage->size() == 0)
     {
-<<<<<<< HEAD
       RCLCPP_ERROR(LOGGER, "Unable to generate any samples");
-=======
-      ROS_ERROR_NAMED(LOGNAME, "Unable to generate any samples");
->>>>>>> 576c39c3
       break;
     }
 
@@ -629,31 +551,18 @@
   }
 
   result.state_sampling_time = ompl::time::seconds(ompl::time::now() - start);
-<<<<<<< HEAD
   RCLCPP_INFO(LOGGER, "Generated %u states in %lf seconds", (unsigned int)state_storage->size(),
               result.state_sampling_time);
   if (constrained_sampler)
   {
     result.sampling_success_rate = constrained_sampler->getConstrainedSamplingRate();
     RCLCPP_INFO(LOGGER, "Constrained sampling rate: %lf", result.sampling_success_rate);
-=======
-  ROS_INFO_NAMED(LOGNAME, "Generated %u states in %lf seconds", (unsigned int)state_storage->size(),
-                 result.state_sampling_time);
-  if (constrained_sampler)
-  {
-    result.sampling_success_rate = constrained_sampler->getConstrainedSamplingRate();
-    ROS_INFO_NAMED(LOGNAME, "Constrained sampling rate: %lf", result.sampling_success_rate);
->>>>>>> 576c39c3
   }
 
   result.milestones = state_storage->size();
   if (options.edges_per_sample > 0)
   {
-<<<<<<< HEAD
     RCLCPP_INFO(LOGGER, "Computing graph connections (max %u edges per sample) ...", options.edges_per_sample);
-=======
-    ROS_INFO_NAMED(LOGNAME, "Computing graph connections (max %u edges per sample) ...", options.edges_per_sample);
->>>>>>> 576c39c3
 
     // construct connexions
     const ob::StateSpacePtr& space = pcontext->getOMPLSimpleSetup()->getStateSpace();
@@ -671,11 +580,7 @@
       if (done != done_now)
       {
         done = done_now;
-<<<<<<< HEAD
         RCLCPP_INFO(LOGGER, "%d%% complete", done);
-=======
-        ROS_INFO_NAMED(LOGNAME, "%d%% complete", done);
->>>>>>> 576c39c3
       }
       if (cass->getMetadata(j).first.size() >= options.edges_per_sample)
         continue;
@@ -731,13 +636,8 @@
     }
 
     result.state_connection_time = ompl::time::seconds(ompl::time::now() - start);
-<<<<<<< HEAD
     RCLCPP_INFO(LOGGER, "Computed possible connexions in %lf seconds. Added %d connexions",
                 result.state_connection_time, good);
-=======
-    ROS_INFO_NAMED(LOGNAME, "Computed possible connexions in %lf seconds. Added %d connexions",
-                   result.state_connection_time, good);
->>>>>>> 576c39c3
     pcontext->getOMPLSimpleSetup()->getSpaceInformation()->freeStates(int_states);
 
     return state_storage;
@@ -746,10 +646,6 @@
   // TODO(davetcoleman): this function did not originally return a value,
   // causing compiler warnings in ROS Melodic
   // Update with more intelligent logic as needed
-<<<<<<< HEAD
   RCLCPP_ERROR(LOGGER, "No StateStoragePtr found - implement better solution here.");
-=======
-  ROS_ERROR_NAMED(LOGNAME, "No StateStoragePtr found - implement better solution here.");
->>>>>>> 576c39c3
   return state_storage;
 }