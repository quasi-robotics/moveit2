/*********************************************************************
 * Software License Agreement (BSD License)
 *
 *  Copyright (c) 2011, Willow Garage, Inc.
 *  All rights reserved.
 *
 *  Redistribution and use in source and binary forms, with or without
 *  modification, are permitted provided that the following conditions
 *  are met:
 *
 *   * Redistributions of source code must retain the above copyright
 *     notice, this list of conditions and the following disclaimer.
 *   * Redistributions in binary form must reproduce the above
 *     copyright notice, this list of conditions and the following
 *     disclaimer in the documentation and/or other materials provided
 *     with the distribution.
 *   * Neither the name of Willow Garage nor the names of its
 *     contributors may be used to endorse or promote products derived
 *     from this software without specific prior written permission.
 *
 *  THIS SOFTWARE IS PROVIDED BY THE COPYRIGHT HOLDERS AND CONTRIBUTORS
 *  "AS IS" AND ANY EXPRESS OR IMPLIED WARRANTIES, INCLUDING, BUT NOT
 *  LIMITED TO, THE IMPLIED WARRANTIES OF MERCHANTABILITY AND FITNESS
 *  FOR A PARTICULAR PURPOSE ARE DISCLAIMED. IN NO EVENT SHALL THE
 *  COPYRIGHT OWNER OR CONTRIBUTORS BE LIABLE FOR ANY DIRECT, INDIRECT,
 *  INCIDENTAL, SPECIAL, EXEMPLARY, OR CONSEQUENTIAL DAMAGES (INCLUDING,
 *  BUT NOT LIMITED TO, PROCUREMENT OF SUBSTITUTE GOODS OR SERVICES;
 *  LOSS OF USE, DATA, OR PROFITS; OR BUSINESS INTERRUPTION) HOWEVER
 *  CAUSED AND ON ANY THEORY OF LIABILITY, WHETHER IN CONTRACT, STRICT
 *  LIABILITY, OR TORT (INCLUDING NEGLIGENCE OR OTHERWISE) ARISING IN
 *  ANY WAY OUT OF THE USE OF THIS SOFTWARE, EVEN IF ADVISED OF THE
 *  POSSIBILITY OF SUCH DAMAGE.
 *********************************************************************/

/* Author: Ioan Sucan */

#include <boost/algorithm/string.hpp>
#include <moveit/planning_scene/planning_scene.h>
#include <moveit/collision_detection/occupancy_map.h>
#include <moveit/collision_detection_fcl/collision_detector_allocator_fcl.h>
#include <geometric_shapes/shape_operations.h>
#include <moveit/collision_detection/collision_tools.h>
#include <moveit/trajectory_processing/trajectory_tools.h>
#include <moveit/robot_state/conversions.h>
#include <moveit/exceptions/exceptions.h>
#include <moveit/robot_state/attached_body.h>
#include <moveit/utils/message_checks.h>
#include <octomap_msgs/conversions.h>
#if __has_include(<tf2_eigen/tf2_eigen.hpp>)
#include <tf2_eigen/tf2_eigen.hpp>
#else
#include <tf2_eigen/tf2_eigen.h>
#endif
#include <memory>
#include <set>

namespace planning_scene
{
static const rclcpp::Logger LOGGER = rclcpp::get_logger("moveit_planning_scene.planning_scene");

const std::string PlanningScene::OCTOMAP_NS = "<octomap>";
const std::string PlanningScene::DEFAULT_SCENE_NAME = "(noname)";

class SceneTransforms : public moveit::core::Transforms
{
public:
  SceneTransforms(const PlanningScene* scene) : Transforms(scene->getRobotModel()->getModelFrame()), scene_(scene)
  {
  }

  bool canTransform(const std::string& from_frame) const override
  {
    return scene_->knowsFrameTransform(from_frame);
  }

  bool isFixedFrame(const std::string& frame) const override
  {
    if (frame.empty())
      return false;
    if (Transforms::isFixedFrame(frame))
      return true;
    if (frame[0] == '/')
      return knowsObjectFrame(frame.substr(1));
    else
      return knowsObjectFrame(frame);
  }

  const Eigen::Isometry3d& getTransform(const std::string& from_frame) const override
  {  // the call below also calls Transforms::getTransform() too
    return scene_->getFrameTransform(from_frame);
  }

private:
  // Returns true if frame_id is the name of an object or the name of a subframe on an object
  bool knowsObjectFrame(const std::string& frame_id) const
  {
    return scene_->getWorld()->knowsTransform(frame_id);
  }

  const PlanningScene* scene_;
};

bool PlanningScene::isEmpty(const moveit_msgs::msg::PlanningScene& msg)
{
  return moveit::core::isEmpty(msg);
}

bool PlanningScene::isEmpty(const moveit_msgs::msg::RobotState& msg)
{
  return moveit::core::isEmpty(msg);
}

bool PlanningScene::isEmpty(const moveit_msgs::msg::PlanningSceneWorld& msg)
{
  return moveit::core::isEmpty(msg);
}

PlanningScene::PlanningScene(const moveit::core::RobotModelConstPtr& robot_model,
                             const collision_detection::WorldPtr& world)

  : robot_model_(robot_model), world_(world), world_const_(world)
{
  initialize();
}

PlanningScene::PlanningScene(const urdf::ModelInterfaceSharedPtr& urdf_model,
                             const srdf::ModelConstSharedPtr& srdf_model, const collision_detection::WorldPtr& world)
  : world_(world), world_const_(world)
{
  if (!urdf_model)
    throw moveit::ConstructException("The URDF model cannot be NULL");

  if (!srdf_model)
    throw moveit::ConstructException("The SRDF model cannot be NULL");

  robot_model_ = createRobotModel(urdf_model, srdf_model);
  if (!robot_model_)
    throw moveit::ConstructException("Could not create RobotModel");

  initialize();
}

PlanningScene::~PlanningScene()
{
  if (current_world_object_update_callback_)
    world_->removeObserver(current_world_object_update_observer_handle_);
}

void PlanningScene::initialize()
{
  name_ = DEFAULT_SCENE_NAME;

  scene_transforms_ = std::make_shared<SceneTransforms>(this);

  robot_state_ = std::make_shared<moveit::core::RobotState>(robot_model_);
  robot_state_->setToDefaultValues();
  robot_state_->update();

  acm_ = std::make_shared<collision_detection::AllowedCollisionMatrix>();
  // Use default collision operations in the SRDF to setup the acm
  const std::vector<std::string>& collision_links = robot_model_->getLinkModelNamesWithCollisionGeometry();
  acm_->setEntry(collision_links, collision_links, false);

  // allow collisions for pairs that have been disabled
  const std::vector<srdf::Model::DisabledCollision>& dc = getRobotModel()->getSRDF()->getDisabledCollisionPairs();
  for (const srdf::Model::DisabledCollision& it : dc)
    acm_->setEntry(it.link1_, it.link2_, true);

  allocateCollisionDetector(collision_detection::CollisionDetectorAllocatorFCL::create());
}

/* return NULL on failure */
moveit::core::RobotModelPtr PlanningScene::createRobotModel(const urdf::ModelInterfaceSharedPtr& urdf_model,
                                                            const srdf::ModelConstSharedPtr& srdf_model)
{
  moveit::core::RobotModelPtr robot_model(new moveit::core::RobotModel(urdf_model, srdf_model));
  if (!robot_model || !robot_model->getRootJoint())
    return moveit::core::RobotModelPtr();

  return robot_model;
}

PlanningScene::PlanningScene(const PlanningSceneConstPtr& parent) : parent_(parent)
{
  if (!parent_)
    throw moveit::ConstructException("NULL parent pointer for planning scene");

  if (!parent_->getName().empty())
    name_ = parent_->getName() + "+";

  robot_model_ = parent_->robot_model_;

  // maintain a separate world.  Copy on write ensures that most of the object
  // info is shared until it is modified.
  world_ = std::make_shared<collision_detection::World>(*parent_->world_);
  world_const_ = world_;

  // record changes to the world
  world_diff_ = std::make_shared<collision_detection::WorldDiff>(world_);

  allocateCollisionDetector(parent_->collision_detector_->alloc_, parent_->collision_detector_);
  collision_detector_->copyPadding(*parent_->collision_detector_);
}

PlanningScenePtr PlanningScene::clone(const PlanningSceneConstPtr& scene)
{
  PlanningScenePtr result = scene->diff();
  result->decoupleParent();
  result->setName(scene->getName());
  return result;
}

PlanningScenePtr PlanningScene::diff() const
{
  return PlanningScenePtr(new PlanningScene(shared_from_this()));
}

PlanningScenePtr PlanningScene::diff(const moveit_msgs::msg::PlanningScene& msg) const
{
  PlanningScenePtr result = diff();
  result->setPlanningSceneDiffMsg(msg);
  return result;
}

void PlanningScene::CollisionDetector::copyPadding(const PlanningScene::CollisionDetector& src)
{
  cenv_->setLinkPadding(src.getCollisionEnv()->getLinkPadding());
  cenv_->setLinkScale(src.getCollisionEnv()->getLinkScale());
}

void PlanningScene::allocateCollisionDetector(const collision_detection::CollisionDetectorAllocatorPtr& allocator,
                                              const CollisionDetectorPtr& parent_detector)
{
  // Temporarily keep pointer to the previous (if any) collision detector to copy padding from
  CollisionDetectorPtr prev_coll_detector = collision_detector_;

  // Construct a fresh CollisionDetector and store allocator
  collision_detector_ = std::make_shared<CollisionDetector>();
  collision_detector_->alloc_ = allocator;

  // If parent_detector is specified, copy-construct collision environments (copies link shapes and attached objects)
  // Otherwise, construct new collision environment from world and robot model
  if (parent_detector)
  {
    collision_detector_->cenv_ = collision_detector_->alloc_->allocateEnv(parent_detector->cenv_, world_);
    collision_detector_->cenv_unpadded_ =
        collision_detector_->alloc_->allocateEnv(parent_detector->cenv_unpadded_, world_);
  }
  else
  {
    collision_detector_->cenv_ = collision_detector_->alloc_->allocateEnv(world_, getRobotModel());
    collision_detector_->cenv_unpadded_ = collision_detector_->alloc_->allocateEnv(world_, getRobotModel());

    // Copy padding to collision_detector_->cenv_
    if (prev_coll_detector)
      collision_detector_->copyPadding(*prev_coll_detector);
  }

  // Assign const pointers
  collision_detector_->cenv_const_ = collision_detector_->cenv_;
  collision_detector_->cenv_unpadded_const_ = collision_detector_->cenv_unpadded_;
}

const collision_detection::CollisionEnvConstPtr&
PlanningScene::getCollisionEnv(const std::string& collision_detector_name) const
{
  if (collision_detector_name != getCollisionDetectorName())
  {
    RCLCPP_ERROR(LOGGER, "Could not get CollisionRobot named '%s'.  Returning active CollisionRobot '%s' instead",
                 collision_detector_name.c_str(), collision_detector_->alloc_->getName().c_str());
    return collision_detector_->getCollisionEnv();
  }

  return collision_detector_->getCollisionEnv();
}

const collision_detection::CollisionEnvConstPtr&
PlanningScene::getCollisionEnvUnpadded(const std::string& collision_detector_name) const
{
  if (collision_detector_name != getCollisionDetectorName())
  {
    RCLCPP_ERROR(LOGGER,
                 "Could not get CollisionRobotUnpadded named '%s'. "
                 "Returning active CollisionRobotUnpadded '%s' instead",
                 collision_detector_name.c_str(), collision_detector_->alloc_->getName().c_str());
    return collision_detector_->getCollisionEnvUnpadded();
  }

  return collision_detector_->getCollisionEnvUnpadded();
}

void PlanningScene::clearDiffs()
{
  if (!parent_)
    return;

  // clear everything, reset the world, record diffs
  world_ = std::make_shared<collision_detection::World>(*parent_->world_);
  world_const_ = world_;
  world_diff_ = std::make_shared<collision_detection::WorldDiff>(world_);
  if (current_world_object_update_callback_)
    current_world_object_update_observer_handle_ = world_->addObserver(current_world_object_update_callback_);

  // Reset collision detector to the the parent's version
  allocateCollisionDetector(parent_->collision_detector_->alloc_, parent_->collision_detector_);

  scene_transforms_.reset();
  robot_state_.reset();
  acm_.reset();
  object_colors_.reset();
  object_types_.reset();
}

void PlanningScene::pushDiffs(const PlanningScenePtr& scene)
{
  if (!parent_)
    return;

  if (scene_transforms_)
    scene->getTransformsNonConst().setAllTransforms(scene_transforms_->getAllTransforms());

  if (robot_state_)
  {
    scene->getCurrentStateNonConst() = *robot_state_;
    // push colors and types for attached objects
    std::vector<const moveit::core::AttachedBody*> attached_objs;
    robot_state_->getAttachedBodies(attached_objs);
    for (const moveit::core::AttachedBody* attached_obj : attached_objs)
    {
      if (hasObjectType(attached_obj->getName()))
        scene->setObjectType(attached_obj->getName(), getObjectType(attached_obj->getName()));
      if (hasObjectColor(attached_obj->getName()))
        scene->setObjectColor(attached_obj->getName(), getObjectColor(attached_obj->getName()));
    }
  }

  if (acm_)
    scene->getAllowedCollisionMatrixNonConst() = *acm_;

  collision_detection::CollisionEnvPtr active_cenv = scene->getCollisionEnvNonConst();
  active_cenv->setLinkPadding(collision_detector_->cenv_->getLinkPadding());
  active_cenv->setLinkScale(collision_detector_->cenv_->getLinkScale());

  if (world_diff_)
  {
    for (const std::pair<const std::string, collision_detection::World::Action>& it : *world_diff_)
    {
      if (it.second == collision_detection::World::DESTROY)
      {
        scene->world_->removeObject(it.first);
        scene->removeObjectColor(it.first);
        scene->removeObjectType(it.first);
      }
      else
      {
        const collision_detection::World::Object& obj = *world_->getObject(it.first);
        scene->world_->removeObject(obj.id_);
        scene->world_->addToObject(obj.id_, obj.pose_, obj.shapes_, obj.shape_poses_);
        if (hasObjectColor(it.first))
          scene->setObjectColor(it.first, getObjectColor(it.first));
        if (hasObjectType(it.first))
          scene->setObjectType(it.first, getObjectType(it.first));

        scene->world_->setSubframesOfObject(obj.id_, obj.subframe_poses_);
      }
    }
  }
}

void PlanningScene::checkCollision(const collision_detection::CollisionRequest& req,
                                   collision_detection::CollisionResult& res)
{
  if (getCurrentState().dirtyCollisionBodyTransforms())
    checkCollision(req, res, getCurrentStateNonConst());
  else
    checkCollision(req, res, getCurrentState());
}

void PlanningScene::checkCollision(const collision_detection::CollisionRequest& req,
                                   collision_detection::CollisionResult& res,
                                   const moveit::core::RobotState& robot_state) const
{
  checkCollision(req, res, robot_state, getAllowedCollisionMatrix());
}

void PlanningScene::checkSelfCollision(const collision_detection::CollisionRequest& req,
                                       collision_detection::CollisionResult& res)
{
  if (getCurrentState().dirtyCollisionBodyTransforms())
    checkSelfCollision(req, res, getCurrentStateNonConst());
  else
    checkSelfCollision(req, res, getCurrentState());
}

void PlanningScene::checkCollision(const collision_detection::CollisionRequest& req,
                                   collision_detection::CollisionResult& res,
                                   const moveit::core::RobotState& robot_state,
                                   const collision_detection::AllowedCollisionMatrix& acm) const
{
  // check collision with the world using the padded version
  getCollisionEnv()->checkRobotCollision(req, res, robot_state, acm);

  // do self-collision checking with the unpadded version of the robot
  if (!res.collision || (req.contacts && res.contacts.size() < req.max_contacts))
    getCollisionEnvUnpadded()->checkSelfCollision(req, res, robot_state, acm);
}

void PlanningScene::checkCollisionUnpadded(const collision_detection::CollisionRequest& req,
                                           collision_detection::CollisionResult& res)
{
  if (getCurrentState().dirtyCollisionBodyTransforms())
    checkCollisionUnpadded(req, res, getCurrentStateNonConst(), getAllowedCollisionMatrix());
  else
    checkCollisionUnpadded(req, res, getCurrentState(), getAllowedCollisionMatrix());
}

void PlanningScene::checkCollisionUnpadded(const collision_detection::CollisionRequest& req,
                                           collision_detection::CollisionResult& res,
                                           const moveit::core::RobotState& robot_state,
                                           const collision_detection::AllowedCollisionMatrix& acm) const
{
  // check collision with the world using the unpadded version
  getCollisionEnvUnpadded()->checkRobotCollision(req, res, robot_state, acm);

  // do self-collision checking with the unpadded version of the robot
  if (!res.collision || (req.contacts && res.contacts.size() < req.max_contacts))
  {
    getCollisionEnvUnpadded()->checkSelfCollision(req, res, robot_state, acm);
  }
}

void PlanningScene::getCollidingPairs(collision_detection::CollisionResult::ContactMap& contacts)
{
  if (getCurrentState().dirtyCollisionBodyTransforms())
    getCollidingPairs(contacts, getCurrentStateNonConst(), getAllowedCollisionMatrix());
  else
    getCollidingPairs(contacts, getCurrentState(), getAllowedCollisionMatrix());
}

void PlanningScene::getCollidingPairs(collision_detection::CollisionResult::ContactMap& contacts,
                                      const moveit::core::RobotState& robot_state,
                                      const collision_detection::AllowedCollisionMatrix& acm) const
{
  collision_detection::CollisionRequest req;
  req.contacts = true;
  req.max_contacts = getRobotModel()->getLinkModelsWithCollisionGeometry().size() + 1;
  req.max_contacts_per_pair = 1;
  collision_detection::CollisionResult res;
  checkCollision(req, res, robot_state, acm);
  res.contacts.swap(contacts);
}

void PlanningScene::getCollidingLinks(std::vector<std::string>& links)
{
  if (getCurrentState().dirtyCollisionBodyTransforms())
    getCollidingLinks(links, getCurrentStateNonConst(), getAllowedCollisionMatrix());
  else
    getCollidingLinks(links, getCurrentState(), getAllowedCollisionMatrix());
}

void PlanningScene::getCollidingLinks(std::vector<std::string>& links, const moveit::core::RobotState& robot_state,
                                      const collision_detection::AllowedCollisionMatrix& acm) const
{
  collision_detection::CollisionResult::ContactMap contacts;
  getCollidingPairs(contacts, robot_state, acm);
  links.clear();
  for (collision_detection::CollisionResult::ContactMap::const_iterator it = contacts.begin(); it != contacts.end();
       ++it)
    for (const collision_detection::Contact& contact : it->second)
    {
      if (contact.body_type_1 == collision_detection::BodyTypes::ROBOT_LINK)
        links.push_back(contact.body_name_1);
      if (contact.body_type_2 == collision_detection::BodyTypes::ROBOT_LINK)
        links.push_back(contact.body_name_2);
    }
}

const collision_detection::CollisionEnvPtr& PlanningScene::getCollisionEnvNonConst()
{
  return collision_detector_->cenv_;
}

moveit::core::RobotState& PlanningScene::getCurrentStateNonConst()
{
  if (!robot_state_)
  {
    robot_state_ = std::make_shared<moveit::core::RobotState>(parent_->getCurrentState());
    robot_state_->setAttachedBodyUpdateCallback(current_state_attached_body_callback_);
  }
  robot_state_->update();
  return *robot_state_;
}

moveit::core::RobotStatePtr PlanningScene::getCurrentStateUpdated(const moveit_msgs::msg::RobotState& update) const
{
  moveit::core::RobotStatePtr state(new moveit::core::RobotState(getCurrentState()));
  moveit::core::robotStateMsgToRobotState(getTransforms(), update, *state);
  return state;
}

void PlanningScene::setAttachedBodyUpdateCallback(const moveit::core::AttachedBodyCallback& callback)
{
  current_state_attached_body_callback_ = callback;
  if (robot_state_)
    robot_state_->setAttachedBodyUpdateCallback(callback);
}

void PlanningScene::setCollisionObjectUpdateCallback(const collision_detection::World::ObserverCallbackFn& callback)
{
  if (current_world_object_update_callback_)
    world_->removeObserver(current_world_object_update_observer_handle_);
  if (callback)
    current_world_object_update_observer_handle_ = world_->addObserver(callback);
  current_world_object_update_callback_ = callback;
}

collision_detection::AllowedCollisionMatrix& PlanningScene::getAllowedCollisionMatrixNonConst()
{
  if (!acm_)
    acm_ = std::make_shared<collision_detection::AllowedCollisionMatrix>(parent_->getAllowedCollisionMatrix());
  return *acm_;
}

const moveit::core::Transforms& PlanningScene::getTransforms()
{
  // Trigger an update of the robot transforms
  getCurrentStateNonConst().update();
  return static_cast<const PlanningScene*>(this)->getTransforms();
}

moveit::core::Transforms& PlanningScene::getTransformsNonConst()
{
  // Trigger an update of the robot transforms
  getCurrentStateNonConst().update();
  if (!scene_transforms_)
  {
    // The only case when there are no transforms is if this planning scene has a parent. When a non-const version of
    // the planning scene is requested, a copy of the parent's transforms is forced
    scene_transforms_ = std::make_shared<SceneTransforms>(this);
    scene_transforms_->setAllTransforms(parent_->getTransforms().getAllTransforms());
  }
  return *scene_transforms_;
}

void PlanningScene::getPlanningSceneDiffMsg(moveit_msgs::msg::PlanningScene& scene_msg) const
{
  scene_msg.name = name_;
  scene_msg.robot_model_name = getRobotModel()->getName();
  scene_msg.is_diff = true;

  if (scene_transforms_)
    scene_transforms_->copyTransforms(scene_msg.fixed_frame_transforms);
  else
    scene_msg.fixed_frame_transforms.clear();

  if (robot_state_)
    moveit::core::robotStateToRobotStateMsg(*robot_state_, scene_msg.robot_state);
  else
  {
    scene_msg.robot_state = moveit_msgs::msg::RobotState();
    scene_msg.robot_state.is_diff = true;
  }

  if (acm_)
    acm_->getMessage(scene_msg.allowed_collision_matrix);
  else
    scene_msg.allowed_collision_matrix = moveit_msgs::msg::AllowedCollisionMatrix();

  collision_detector_->cenv_->getPadding(scene_msg.link_padding);
  collision_detector_->cenv_->getScale(scene_msg.link_scale);

  scene_msg.object_colors.clear();
  if (object_colors_)
  {
    unsigned int i = 0;
    scene_msg.object_colors.resize(object_colors_->size());
    for (ObjectColorMap::const_iterator it = object_colors_->begin(); it != object_colors_->end(); ++it, ++i)
    {
      scene_msg.object_colors[i].id = it->first;
      scene_msg.object_colors[i].color = it->second;
    }
  }

  scene_msg.world.collision_objects.clear();
  scene_msg.world.octomap = octomap_msgs::msg::OctomapWithPose();

  if (world_diff_)
  {
    bool do_omap = false;
    for (const std::pair<const std::string, collision_detection::World::Action>& it : *world_diff_)
    {
      if (it.first == OCTOMAP_NS)
        do_omap = true;
      else if (it.second == collision_detection::World::DESTROY)
      {
        moveit_msgs::msg::CollisionObject co;
        co.header.frame_id = getPlanningFrame();
        co.id = it.first;
        co.operation = moveit_msgs::msg::CollisionObject::REMOVE;
        scene_msg.world.collision_objects.push_back(co);
      }
      else
      {
        scene_msg.world.collision_objects.emplace_back();
        getCollisionObjectMsg(scene_msg.world.collision_objects.back(), it.first);
      }
    }
    if (do_omap)
      getOctomapMsg(scene_msg.world.octomap);
  }
}

namespace
{
class ShapeVisitorAddToCollisionObject : public boost::static_visitor<void>
{
public:
  ShapeVisitorAddToCollisionObject(moveit_msgs::msg::CollisionObject* obj) : boost::static_visitor<void>(), obj_(obj)
  {
  }

  void setPoseMessage(const geometry_msgs::msg::Pose* pose)
  {
    pose_ = pose;
  }

  void operator()(const shape_msgs::msg::Plane& shape_msg) const
  {
    obj_->planes.push_back(shape_msg);
    obj_->plane_poses.push_back(*pose_);
  }

  void operator()(const shape_msgs::msg::Mesh& shape_msg) const
  {
    obj_->meshes.push_back(shape_msg);
    obj_->mesh_poses.push_back(*pose_);
  }

  void operator()(const shape_msgs::msg::SolidPrimitive& shape_msg) const
  {
    obj_->primitives.push_back(shape_msg);
    obj_->primitive_poses.push_back(*pose_);
  }

private:
  moveit_msgs::msg::CollisionObject* obj_;
  const geometry_msgs::msg::Pose* pose_;
};
}  // namespace

bool PlanningScene::getCollisionObjectMsg(moveit_msgs::msg::CollisionObject& collision_obj, const std::string& ns) const
{
  collision_detection::CollisionEnv::ObjectConstPtr obj = world_->getObject(ns);
  collision_obj.header.frame_id = getPlanningFrame();
  collision_obj.pose = tf2::toMsg(obj->pose_);
  collision_obj.id = ns;
  collision_obj.operation = moveit_msgs::msg::CollisionObject::ADD;
  if (!obj)
    return false;
  ShapeVisitorAddToCollisionObject sv(&collision_obj);
  for (std::size_t j = 0; j < obj->shapes_.size(); ++j)
  {
    shapes::ShapeMsg sm;
    if (constructMsgFromShape(obj->shapes_[j].get(), sm))
    {
      geometry_msgs::msg::Pose p = tf2::toMsg(obj->shape_poses_[j]);
      sv.setPoseMessage(&p);
      boost::apply_visitor(sv, sm);
    }
  }

  if (!collision_obj.primitives.empty() || !collision_obj.meshes.empty() || !collision_obj.planes.empty())
  {
    if (hasObjectType(collision_obj.id))
      collision_obj.type = getObjectType(collision_obj.id);
  }
  for (const auto& frame_pair : obj->subframe_poses_)
  {
    collision_obj.subframe_names.push_back(frame_pair.first);
    geometry_msgs::msg::Pose p;
    p = tf2::toMsg(frame_pair.second);
    collision_obj.subframe_poses.push_back(p);
  }

  return true;
}

void PlanningScene::getCollisionObjectMsgs(std::vector<moveit_msgs::msg::CollisionObject>& collision_objs) const
{
  collision_objs.clear();
  const std::vector<std::string>& ids = world_->getObjectIds();
  for (const std::string& id : ids)
    if (id != OCTOMAP_NS)
    {
      collision_objs.emplace_back();
      getCollisionObjectMsg(collision_objs.back(), id);
    }
}

bool PlanningScene::getAttachedCollisionObjectMsg(moveit_msgs::msg::AttachedCollisionObject& attached_collision_obj,
                                                  const std::string& ns) const
{
  std::vector<moveit_msgs::msg::AttachedCollisionObject> attached_collision_objs;
  getAttachedCollisionObjectMsgs(attached_collision_objs);
  for (moveit_msgs::msg::AttachedCollisionObject& it : attached_collision_objs)
  {
    if (it.object.id == ns)
    {
      attached_collision_obj = it;
      return true;
    }
  }
  return false;
}

void PlanningScene::getAttachedCollisionObjectMsgs(
    std::vector<moveit_msgs::msg::AttachedCollisionObject>& attached_collision_objs) const
{
  std::vector<const moveit::core::AttachedBody*> attached_bodies;
  getCurrentState().getAttachedBodies(attached_bodies);
  attachedBodiesToAttachedCollisionObjectMsgs(attached_bodies, attached_collision_objs);
}

bool PlanningScene::getOctomapMsg(octomap_msgs::msg::OctomapWithPose& octomap) const
{
  octomap.header.frame_id = getPlanningFrame();
  octomap.octomap = octomap_msgs::msg::Octomap();

  collision_detection::CollisionEnv::ObjectConstPtr map = world_->getObject(OCTOMAP_NS);
  if (map)
  {
    if (map->shapes_.size() == 1)
    {
      const shapes::OcTree* o = static_cast<const shapes::OcTree*>(map->shapes_[0].get());
      octomap_msgs::fullMapToMsg(*o->octree, octomap.octomap);
      octomap.origin = tf2::toMsg(map->shape_poses_[0]);
      return true;
    }
    RCLCPP_ERROR(LOGGER, "Unexpected number of shapes in octomap collision object. Not including '%s' object",
                 OCTOMAP_NS.c_str());
  }
  return false;
}

void PlanningScene::getObjectColorMsgs(std::vector<moveit_msgs::msg::ObjectColor>& object_colors) const
{
  object_colors.clear();

  unsigned int i = 0;
  ObjectColorMap cmap;
  getKnownObjectColors(cmap);
  object_colors.resize(cmap.size());
  for (ObjectColorMap::const_iterator it = cmap.begin(); it != cmap.end(); ++it, ++i)
  {
    object_colors[i].id = it->first;
    object_colors[i].color = it->second;
  }
}

void PlanningScene::getPlanningSceneMsg(moveit_msgs::msg::PlanningScene& scene_msg) const
{
  scene_msg.name = name_;
  scene_msg.is_diff = false;
  scene_msg.robot_model_name = getRobotModel()->getName();
  getTransforms().copyTransforms(scene_msg.fixed_frame_transforms);

  moveit::core::robotStateToRobotStateMsg(getCurrentState(), scene_msg.robot_state);
  getAllowedCollisionMatrix().getMessage(scene_msg.allowed_collision_matrix);
  getCollisionEnv()->getPadding(scene_msg.link_padding);
  getCollisionEnv()->getScale(scene_msg.link_scale);

  getObjectColorMsgs(scene_msg.object_colors);

  // add collision objects
  getCollisionObjectMsgs(scene_msg.world.collision_objects);

  // get the octomap
  getOctomapMsg(scene_msg.world.octomap);
}

void PlanningScene::getPlanningSceneMsg(moveit_msgs::msg::PlanningScene& scene_msg,
                                        const moveit_msgs::msg::PlanningSceneComponents& comp) const
{
  scene_msg.is_diff = false;
  if (comp.components & moveit_msgs::msg::PlanningSceneComponents::SCENE_SETTINGS)
  {
    scene_msg.name = name_;
    scene_msg.robot_model_name = getRobotModel()->getName();
  }

  if (comp.components & moveit_msgs::msg::PlanningSceneComponents::TRANSFORMS)
    getTransforms().copyTransforms(scene_msg.fixed_frame_transforms);

  if (comp.components & moveit_msgs::msg::PlanningSceneComponents::ROBOT_STATE_ATTACHED_OBJECTS)
  {
    moveit::core::robotStateToRobotStateMsg(getCurrentState(), scene_msg.robot_state, true);
    for (moveit_msgs::msg::AttachedCollisionObject& attached_collision_object :
         scene_msg.robot_state.attached_collision_objects)
    {
      if (hasObjectType(attached_collision_object.object.id))
      {
        attached_collision_object.object.type = getObjectType(attached_collision_object.object.id);
      }
    }
  }
  else if (comp.components & moveit_msgs::msg::PlanningSceneComponents::ROBOT_STATE)
  {
    moveit::core::robotStateToRobotStateMsg(getCurrentState(), scene_msg.robot_state, false);
  }

  if (comp.components & moveit_msgs::msg::PlanningSceneComponents::ALLOWED_COLLISION_MATRIX)
    getAllowedCollisionMatrix().getMessage(scene_msg.allowed_collision_matrix);

  if (comp.components & moveit_msgs::msg::PlanningSceneComponents::LINK_PADDING_AND_SCALING)
  {
    getCollisionEnv()->getPadding(scene_msg.link_padding);
    getCollisionEnv()->getScale(scene_msg.link_scale);
  }

  if (comp.components & moveit_msgs::msg::PlanningSceneComponents::OBJECT_COLORS)
    getObjectColorMsgs(scene_msg.object_colors);

  // add collision objects
  if (comp.components & moveit_msgs::msg::PlanningSceneComponents::WORLD_OBJECT_GEOMETRY)
    getCollisionObjectMsgs(scene_msg.world.collision_objects);
  else if (comp.components & moveit_msgs::msg::PlanningSceneComponents::WORLD_OBJECT_NAMES)
  {
    const std::vector<std::string>& ids = world_->getObjectIds();
    scene_msg.world.collision_objects.clear();
    scene_msg.world.collision_objects.reserve(ids.size());
    for (const std::string& id : ids)
      if (id != OCTOMAP_NS)
      {
        moveit_msgs::msg::CollisionObject co;
        co.id = id;
        if (hasObjectType(co.id))
          co.type = getObjectType(co.id);
        scene_msg.world.collision_objects.push_back(co);
      }
  }

  // get the octomap
  if (comp.components & moveit_msgs::msg::PlanningSceneComponents::OCTOMAP)
    getOctomapMsg(scene_msg.world.octomap);
}

void PlanningScene::saveGeometryToStream(std::ostream& out) const
{
  out << name_ << std::endl;
  const std::vector<std::string>& ids = world_->getObjectIds();
  for (const std::string& id : ids)
    if (id != OCTOMAP_NS)
    {
      collision_detection::CollisionEnv::ObjectConstPtr obj = world_->getObject(id);
      if (obj)
      {
        out << "* " << id << std::endl;  // New object start
        // Write object pose
        writePoseToText(out, obj->pose_);

        // Write shapes and shape poses
        out << obj->shapes_.size() << std::endl;  // Number of shapes
        for (std::size_t j = 0; j < obj->shapes_.size(); ++j)
        {
          shapes::saveAsText(obj->shapes_[j].get(), out);
          // shape_poses_ is valid isometry by contract
          writePoseToText(out, obj->shape_poses_[j]);
          if (hasObjectColor(id))
          {
            const std_msgs::msg::ColorRGBA& c = getObjectColor(id);
            out << c.r << " " << c.g << " " << c.b << " " << c.a << std::endl;
          }
          else
            out << "0 0 0 0" << std::endl;
        }

        // Write subframes
        out << obj->subframe_poses_.size() << std::endl;  // Number of subframes
        for (auto& pose_pair : obj->subframe_poses_)
        {
          out << pose_pair.first << std::endl;     // Subframe name
          writePoseToText(out, pose_pair.second);  // Subframe pose
        }
      }
    }
  out << "." << std::endl;
}

bool PlanningScene::loadGeometryFromStream(std::istream& in)
{
  return loadGeometryFromStream(in, Eigen::Isometry3d::Identity());  // Use no offset
}

bool PlanningScene::loadGeometryFromStream(std::istream& in, const Eigen::Isometry3d& offset)
{
  if (!in.good() || in.eof())
  {
    RCLCPP_ERROR(LOGGER, "Bad input stream when loading scene geometry");
    return false;
  }
  std::getline(in, name_);
  Eigen::Isometry3d pose;  // Transient
  do
  {
    std::string marker;
    in >> marker;
    if (!in.good() || in.eof())
    {
      RCLCPP_ERROR(LOGGER, "Bad input stream when loading marker in scene geometry");
      return false;
    }
    if (marker == "*")  // Start of new object
    {
      std::string object_id;
      std::getline(in, object_id);
      if (!in.good() || in.eof())
      {
        RCLCPP_ERROR(LOGGER, "Bad input stream when loading object_id in scene geometry");
        return false;
      }
      boost::algorithm::trim(object_id);

      // Read in object pose
      if (!readPoseFromText(in, pose))
      {
        RCLCPP_ERROR(LOGGER, "Failed to read object pose from scene file");
        return false;
      }
      pose = offset * pose;  // Transform pose by input pose offset
      world_->setObjectPose(object_id, pose);

      // Read in shapes
      unsigned int shape_count;
      in >> shape_count;
      for (std::size_t i = 0; i < shape_count && in.good() && !in.eof(); ++i)
      {
        const auto shape = shapes::ShapeConstPtr(shapes::constructShapeFromText(in));
        if (!shape)
        {
          RCLCPP_ERROR(LOGGER, "Failed to load shape from scene file");
          return false;
        }
        if (!readPoseFromText(in, pose))
        {
          RCLCPP_ERROR(LOGGER, "Failed to read pose from scene file");
          return false;
        }
        float r, g, b, a;
        if (!(in >> r >> g >> b >> a))
        {
          RCLCPP_ERROR(LOGGER, "Improperly formatted color in scene geometry file");
          return false;
        }
        if (shape)
        {
          world_->addToObject(object_id, shape, pose);
          if (r > 0.0f || g > 0.0f || b > 0.0f || a > 0.0f)
          {
            std_msgs::msg::ColorRGBA color;
            color.r = r;
            color.g = g;
            color.b = b;
            color.a = a;
            setObjectColor(object_id, color);
          }
        }
      }

      // Read in subframes
      moveit::core::FixedTransformsMap subframes;
      unsigned int subframe_count;
      in >> subframe_count;
      for (std::size_t i = 0; i < subframe_count && in.good() && !in.eof(); ++i)
      {
        std::string subframe_name;
        in >> subframe_name;
        if (!readPoseFromText(in, pose))
        {
          RCLCPP_ERROR(LOGGER, "Failed to read subframe pose from scene file");
          return false;
        }
        subframes[subframe_name] = pose;
      }
      world_->setSubframesOfObject(object_id, subframes);
    }
    else if (marker == ".")
    {
      // Marks the end of the scene geometry;
      return true;
    }
    else
    {
      RCLCPP_ERROR(LOGGER, "Unknown marker in scene geometry file: %s ", marker.c_str());
      return false;
    }
  } while (true);
}

bool PlanningScene::readPoseFromText(std::istream& in, Eigen::Isometry3d& pose) const
{
  double x, y, z, rx, ry, rz, rw;
  if (!(in >> x >> y >> z))
  {
    RCLCPP_ERROR(LOGGER, "Improperly formatted translation in scene geometry file");
    return false;
  }
  if (!(in >> rx >> ry >> rz >> rw))
  {
    RCLCPP_ERROR(LOGGER, "Improperly formatted rotation in scene geometry file");
    return false;
  }
  pose = Eigen::Translation3d(x, y, z) * Eigen::Quaterniond(rw, rx, ry, rz);
  return true;
}

void PlanningScene::writePoseToText(std::ostream& out, const Eigen::Isometry3d& pose) const
{
  out << pose.translation().x() << " " << pose.translation().y() << " " << pose.translation().z() << std::endl;
  Eigen::Quaterniond r(pose.linear());
  out << r.x() << " " << r.y() << " " << r.z() << " " << r.w() << std::endl;
}

void PlanningScene::setCurrentState(const moveit_msgs::msg::RobotState& state)
{
  // The attached bodies will be processed separately by processAttachedCollisionObjectMsgs
  // after robot_state_ has been updated
  moveit_msgs::msg::RobotState state_no_attached(state);
  state_no_attached.attached_collision_objects.clear();

  if (parent_)
  {
    if (!robot_state_)
    {
      robot_state_ = std::make_shared<moveit::core::RobotState>(parent_->getCurrentState());
      robot_state_->setAttachedBodyUpdateCallback(current_state_attached_body_callback_);
    }
    moveit::core::robotStateMsgToRobotState(getTransforms(), state_no_attached, *robot_state_);
  }
  else
    moveit::core::robotStateMsgToRobotState(*scene_transforms_, state_no_attached, *robot_state_);

  for (std::size_t i = 0; i < state.attached_collision_objects.size(); ++i)
  {
    if (!state.is_diff && state.attached_collision_objects[i].object.operation != moveit_msgs::msg::CollisionObject::ADD)
    {
      RCLCPP_ERROR(LOGGER,
                   "The specified RobotState is not marked as is_diff. "
                   "The request to modify the object '%s' is not supported. Object is ignored.",
                   state.attached_collision_objects[i].object.id.c_str());
      continue;
    }
    processAttachedCollisionObjectMsg(state.attached_collision_objects[i]);
  }
}

void PlanningScene::setCurrentState(const moveit::core::RobotState& state)
{
  getCurrentStateNonConst() = state;
}

void PlanningScene::decoupleParent()
{
  if (!parent_)
    return;

  // This child planning scene did not have its own copy of frame transforms
  if (!scene_transforms_)
  {
    scene_transforms_ = std::make_shared<SceneTransforms>(this);
    scene_transforms_->setAllTransforms(parent_->getTransforms().getAllTransforms());
  }

  if (!robot_state_)
  {
    robot_state_ = std::make_shared<moveit::core::RobotState>(parent_->getCurrentState());
    robot_state_->setAttachedBodyUpdateCallback(current_state_attached_body_callback_);
  }

  if (!acm_)
    acm_ = std::make_shared<collision_detection::AllowedCollisionMatrix>(parent_->getAllowedCollisionMatrix());

  world_diff_.reset();

  if (!object_colors_)
  {
    ObjectColorMap kc;
    parent_->getKnownObjectColors(kc);
    object_colors_ = std::make_unique<ObjectColorMap>(kc);
  }
  else
  {
    ObjectColorMap kc;
    parent_->getKnownObjectColors(kc);
    for (ObjectColorMap::const_iterator it = kc.begin(); it != kc.end(); ++it)
      if (object_colors_->find(it->first) == object_colors_->end())
        (*object_colors_)[it->first] = it->second;
  }

  if (!object_types_)
  {
    ObjectTypeMap kc;
    parent_->getKnownObjectTypes(kc);
    object_types_ = std::make_unique<ObjectTypeMap>(kc);
  }
  else
  {
    ObjectTypeMap kc;
    parent_->getKnownObjectTypes(kc);
    for (ObjectTypeMap::const_iterator it = kc.begin(); it != kc.end(); ++it)
      if (object_types_->find(it->first) == object_types_->end())
        (*object_types_)[it->first] = it->second;
  }

  parent_.reset();
}

bool PlanningScene::setPlanningSceneDiffMsg(const moveit_msgs::msg::PlanningScene& scene_msg)
{
  bool result = true;

  RCLCPP_DEBUG(LOGGER, "Adding planning scene diff");
  if (!scene_msg.name.empty())
    name_ = scene_msg.name;

  if (!scene_msg.robot_model_name.empty() && scene_msg.robot_model_name != getRobotModel()->getName())
    RCLCPP_WARN(LOGGER, "Setting the scene for model '%s' but model '%s' is loaded.",
                scene_msg.robot_model_name.c_str(), getRobotModel()->getName().c_str());

  // there is at least one transform in the list of fixed transform: from model frame to itself;
  // if the list is empty, then nothing has been set
  if (!scene_msg.fixed_frame_transforms.empty())
  {
    if (!scene_transforms_)
      scene_transforms_ = std::make_shared<SceneTransforms>(this);
    scene_transforms_->setTransforms(scene_msg.fixed_frame_transforms);
  }

  // if at least some joints have been specified, we set them
  if (!scene_msg.robot_state.multi_dof_joint_state.joint_names.empty() ||
      !scene_msg.robot_state.joint_state.name.empty() || !scene_msg.robot_state.attached_collision_objects.empty())
    setCurrentState(scene_msg.robot_state);

  // if at least some links are mentioned in the allowed collision matrix, then we have an update
  if (!scene_msg.allowed_collision_matrix.entry_names.empty())
    acm_ = std::make_shared<collision_detection::AllowedCollisionMatrix>(scene_msg.allowed_collision_matrix);

  if (!scene_msg.link_padding.empty() || !scene_msg.link_scale.empty())
  {
    collision_detector_->cenv_->setPadding(scene_msg.link_padding);
    collision_detector_->cenv_->setScale(scene_msg.link_scale);
  }

  // if any colors have been specified, replace the ones we have with the specified ones
  for (const moveit_msgs::msg::ObjectColor& object_color : scene_msg.object_colors)
    setObjectColor(object_color.id, object_color.color);

  // process collision object updates
  for (const moveit_msgs::msg::CollisionObject& collision_object : scene_msg.world.collision_objects)
    result &= processCollisionObjectMsg(collision_object);

  // if an octomap was specified, replace the one we have with that one
  if (!scene_msg.world.octomap.octomap.data.empty())
    processOctomapMsg(scene_msg.world.octomap);

  return result;
}

bool PlanningScene::setPlanningSceneMsg(const moveit_msgs::msg::PlanningScene& scene_msg)
{
  RCLCPP_DEBUG(LOGGER, "Setting new planning scene: '%s'", scene_msg.name.c_str());
  name_ = scene_msg.name;

  if (!scene_msg.robot_model_name.empty() && scene_msg.robot_model_name != getRobotModel()->getName())
    RCLCPP_WARN(LOGGER, "Setting the scene for model '%s' but model '%s' is loaded.",
                scene_msg.robot_model_name.c_str(), getRobotModel()->getName().c_str());

  if (parent_)
    decoupleParent();

  object_types_.reset();
  scene_transforms_->setTransforms(scene_msg.fixed_frame_transforms);
  setCurrentState(scene_msg.robot_state);
  acm_ = std::make_shared<collision_detection::AllowedCollisionMatrix>(scene_msg.allowed_collision_matrix);
  collision_detector_->cenv_->setPadding(scene_msg.link_padding);
  collision_detector_->cenv_->setScale(scene_msg.link_scale);
  object_colors_ = std::make_unique<ObjectColorMap>();
  for (const moveit_msgs::msg::ObjectColor& object_color : scene_msg.object_colors)
    setObjectColor(object_color.id, object_color.color);
  world_->clearObjects();
  return processPlanningSceneWorldMsg(scene_msg.world);
}

bool PlanningScene::processPlanningSceneWorldMsg(const moveit_msgs::msg::PlanningSceneWorld& world)
{
  bool result = true;
  for (const moveit_msgs::msg::CollisionObject& collision_object : world.collision_objects)
    result &= processCollisionObjectMsg(collision_object);
  processOctomapMsg(world.octomap);
  return result;
}

bool PlanningScene::usePlanningSceneMsg(const moveit_msgs::msg::PlanningScene& scene_msg)
{
  if (scene_msg.is_diff)
    return setPlanningSceneDiffMsg(scene_msg);
  else
    return setPlanningSceneMsg(scene_msg);
}

collision_detection::OccMapTreePtr createOctomap(const octomap_msgs::msg::Octomap& map)
{
  std::shared_ptr<collision_detection::OccMapTree> om =
      std::make_shared<collision_detection::OccMapTree>(map.resolution);
  if (map.binary)
  {
    octomap_msgs::readTree(om.get(), map);
  }
  else
  {
    std::stringstream datastream;
    if (!map.data.empty())
    {
      datastream.write((const char*)&map.data[0], map.data.size());
      om->readData(datastream);
    }
  }
  return om;
}

void PlanningScene::processOctomapMsg(const octomap_msgs::msg::Octomap& map)
{
  // each octomap replaces any previous one
  world_->removeObject(OCTOMAP_NS);

  if (map.data.empty())
    return;

  if (map.id != "OcTree")
  {
    RCLCPP_ERROR(LOGGER, "Received octomap is of type '%s' but type 'OcTree' is expected.", map.id.c_str());
    return;
  }

  std::shared_ptr<collision_detection::OccMapTree> om = createOctomap(map);
  if (!map.header.frame_id.empty())
  {
    const Eigen::Isometry3d& t = getFrameTransform(map.header.frame_id);
    world_->addToObject(OCTOMAP_NS, shapes::ShapeConstPtr(new shapes::OcTree(om)), t);
  }
  else
  {
    world_->addToObject(OCTOMAP_NS, shapes::ShapeConstPtr(new shapes::OcTree(om)), Eigen::Isometry3d::Identity());
  }
}

void PlanningScene::removeAllCollisionObjects()
{
  const std::vector<std::string>& object_ids = world_->getObjectIds();
  for (const std::string& object_id : object_ids)
    if (object_id != OCTOMAP_NS)
    {
      world_->removeObject(object_id);
      removeObjectColor(object_id);
      removeObjectType(object_id);
    }
}

void PlanningScene::processOctomapMsg(const octomap_msgs::msg::OctomapWithPose& map)
{
  // each octomap replaces any previous one
  world_->removeObject(OCTOMAP_NS);

  if (map.octomap.data.empty())
    return;

  if (map.octomap.id != "OcTree")
  {
    RCLCPP_ERROR(LOGGER, "Received octomap is of type '%s' but type 'OcTree' is expected.", map.octomap.id.c_str());
    return;
  }

  std::shared_ptr<collision_detection::OccMapTree> om = createOctomap(map.octomap);

  const Eigen::Isometry3d& t = getFrameTransform(map.header.frame_id);
  Eigen::Isometry3d p;
  PlanningScene::poseMsgToEigen(map.origin, p);
  p = t * p;
  world_->addToObject(OCTOMAP_NS, shapes::ShapeConstPtr(new shapes::OcTree(om)), p);
}

void PlanningScene::processOctomapPtr(const std::shared_ptr<const octomap::OcTree>& octree, const Eigen::Isometry3d& t)
{
  collision_detection::CollisionEnv::ObjectConstPtr map = world_->getObject(OCTOMAP_NS);
  if (map)
  {
    if (map->shapes_.size() == 1)
    {
      // check to see if we have the same octree pointer & pose.
      const shapes::OcTree* o = static_cast<const shapes::OcTree*>(map->shapes_[0].get());
      if (o->octree == octree)
      {
        // if the pose changed, we update it
        if (map->shape_poses_[0].isApprox(t, std::numeric_limits<double>::epsilon() * 100.0))
        {
          if (world_diff_)
            world_diff_->set(OCTOMAP_NS, collision_detection::World::DESTROY | collision_detection::World::CREATE |
                                             collision_detection::World::ADD_SHAPE);
        }
        else
        {
          shapes::ShapeConstPtr shape = map->shapes_[0];
          map.reset();  // reset this pointer first so that caching optimizations can be used in CollisionWorld
          world_->moveShapeInObject(OCTOMAP_NS, shape, t);
        }
        return;
      }
    }
  }
  // if the octree pointer changed, update the structure
  world_->removeObject(OCTOMAP_NS);
  world_->addToObject(OCTOMAP_NS, shapes::ShapeConstPtr(new shapes::OcTree(octree)), t);
}

bool PlanningScene::processAttachedCollisionObjectMsg(const moveit_msgs::msg::AttachedCollisionObject& object)
{
  if (object.object.operation == moveit_msgs::msg::CollisionObject::ADD &&
      !getRobotModel()->hasLinkModel(object.link_name))
  {
    RCLCPP_ERROR(LOGGER, "Unable to attach a body to link '%s' (link not found)", object.link_name.c_str());
    return false;
  }

  if (object.object.id == OCTOMAP_NS)
  {
    RCLCPP_ERROR(LOGGER, "The ID '%s' cannot be used for collision objects (name reserved)", OCTOMAP_NS.c_str());
    return false;
  }

  if (!robot_state_)  // there must be a parent in this case
  {
    robot_state_ = std::make_shared<moveit::core::RobotState>(parent_->getCurrentState());
    robot_state_->setAttachedBodyUpdateCallback(current_state_attached_body_callback_);
  }
  robot_state_->update();

  // The ADD/REMOVE operations follow this order:
  // STEP 1: Get info about the object from either the message or the world/RobotState
  // STEP 2: Remove the object from the world/RobotState if necessary
  // STEP 3: Put the object in the RobotState/world

  if (object.object.operation == moveit_msgs::msg::CollisionObject::ADD ||
      object.object.operation == moveit_msgs::msg::CollisionObject::APPEND)
  {
<<<<<<< HEAD
    // STEP 0: Check message validity
    if (object.object.primitives.size() != object.object.primitive_poses.size())
    {
      RCLCPP_ERROR(LOGGER, "Number of primitive shapes does not match number of poses "
                           "in attached collision object message");
      return false;
    }

    if (object.object.meshes.size() != object.object.mesh_poses.size())
    {
      RCLCPP_ERROR(LOGGER, "Number of meshes does not match number of poses "
                           "in attached collision object message");
      return false;
    }

    if (object.object.planes.size() != object.object.plane_poses.size())
    {
      RCLCPP_ERROR(LOGGER, "Number of planes does not match number of poses "
                           "in attached collision object message");
      return false;
    }

    if (object.object.subframe_names.size() != object.object.subframe_poses.size())
    {
      RCLCPP_ERROR(LOGGER, "Number of frame names does not match number of frames in collision object "
                           "message");
      return false;
    }

=======
>>>>>>> 3c222496
    const moveit::core::LinkModel* link_model = getRobotModel()->getLinkModel(object.link_name);
    if (link_model)
    {
      // items to build the attached object from (filled from existing world object or message)
      Eigen::Isometry3d object_pose_in_link;
      std::vector<shapes::ShapeConstPtr> shapes;
      EigenSTL::vector_Isometry3d shape_poses;
      moveit::core::FixedTransformsMap subframe_poses;

      // STEP 1: Obtain info about object to be attached.
      //         If it is in the world, message contents are ignored.

      collision_detection::CollisionEnv::ObjectConstPtr obj_in_world = world_->getObject(object.object.id);
      if (object.object.operation == moveit_msgs::msg::CollisionObject::ADD && object.object.primitives.empty() &&
          object.object.meshes.empty() && object.object.planes.empty())
      {
        if (obj_in_world)
        {
          RCLCPP_DEBUG(LOGGER, "Attaching world object '%s' to link '%s'", object.object.id.c_str(),
                       object.link_name.c_str());

          object_pose_in_link = robot_state_->getGlobalLinkTransform(link_model).inverse() * obj_in_world->pose_;
          shapes = obj_in_world->shapes_;
          shape_poses = obj_in_world->shape_poses_;
          subframe_poses = obj_in_world->subframe_poses_;
        }
        else
        {
          RCLCPP_ERROR(LOGGER,
                       "Attempting to attach object '%s' to link '%s' but no geometry specified "
                       "and such an object does not exist in the collision world",
                       object.object.id.c_str(), object.link_name.c_str());
          return false;
        }
      }
      else  // If object is not in the world, use the message contents
      {
        Eigen::Isometry3d header_frame_to_object_pose;
        if (!shapesAndPosesFromCollisionObjectMessage(object.object, header_frame_to_object_pose, shapes, shape_poses))
          return false;
        const Eigen::Isometry3d world_to_header_frame = getFrameTransform(object.object.header.frame_id);
        const Eigen::Isometry3d link_to_header_frame =
            robot_state_->getGlobalLinkTransform(link_model).inverse() * world_to_header_frame;
        object_pose_in_link = link_to_header_frame * header_frame_to_object_pose;

        Eigen::Isometry3d subframe_pose;
        for (std::size_t i = 0; i < object.object.subframe_poses.size(); ++i)
        {
          PlanningScene::poseMsgToEigen(object.object.subframe_poses[i], subframe_pose);
          std::string name = object.object.subframe_names[i];
          subframe_poses[name] = subframe_pose;
        }
      }

      if (shapes.empty())
      {
        RCLCPP_ERROR(LOGGER, "There is no geometry to attach to link '%s' as part of attached body '%s'",
                     object.link_name.c_str(), object.object.id.c_str());
        return false;
      }

      if (!object.object.type.db.empty() || !object.object.type.key.empty())
        setObjectType(object.object.id, object.object.type);

      // STEP 2: Remove the object from the world (if it existed)
      if (obj_in_world && world_->removeObject(object.object.id))
      {
        if (object.object.operation == moveit_msgs::msg::CollisionObject::ADD)
          RCLCPP_DEBUG(LOGGER, "Removing world object with the same name as newly attached object: '%s'",
                       object.object.id.c_str());
        else
          RCLCPP_WARN(LOGGER,
                      "You tried to append geometry to an attached object "
                      "that is actually a world object ('%s'). World geometry is ignored.",
                      object.object.id.c_str());
      }

      // STEP 3: Attach the object to the robot
      if (object.object.operation == moveit_msgs::msg::CollisionObject::ADD ||
          !robot_state_->hasAttachedBody(object.object.id))
      {
        if (robot_state_->clearAttachedBody(object.object.id))
          RCLCPP_DEBUG(LOGGER,
                       "The robot state already had an object named '%s' attached to link '%s'. "
                       "The object was replaced.",
                       object.object.id.c_str(), object.link_name.c_str());
        robot_state_->attachBody(object.object.id, object_pose_in_link, shapes, shape_poses, object.touch_links,
                                 object.link_name, object.detach_posture, subframe_poses);
        RCLCPP_DEBUG(LOGGER, "Attached object '%s' to link '%s'", object.object.id.c_str(), object.link_name.c_str());
      }
      else  // APPEND: augment to existing attached object
      {
        const moveit::core::AttachedBody* ab = robot_state_->getAttachedBody(object.object.id);

        // Allow overriding the body's pose if provided, otherwise keep the old one
        if (moveit::core::isEmpty(object.object.pose))
          object_pose_in_link = ab->getPose();  // Keep old pose

        shapes.insert(shapes.end(), ab->getShapes().begin(), ab->getShapes().end());
        shape_poses.insert(shape_poses.end(), ab->getShapePoses().begin(), ab->getShapePoses().end());
        subframe_poses.insert(ab->getSubframes().begin(), ab->getSubframes().end());
        trajectory_msgs::msg::JointTrajectory detach_posture =
            object.detach_posture.joint_names.empty() ? ab->getDetachPosture() : object.detach_posture;

        std::set<std::string> touch_links = ab->getTouchLinks();
        touch_links.insert(std::make_move_iterator(object.touch_links.begin()),
                           std::make_move_iterator(object.touch_links.end()));

        robot_state_->clearAttachedBody(object.object.id);
        robot_state_->attachBody(object.object.id, object_pose_in_link, shapes, shape_poses, touch_links,
                                 object.link_name, detach_posture, subframe_poses);
        RCLCPP_DEBUG(LOGGER, "Appended things to object '%s' attached to link '%s'", object.object.id.c_str(),
                     object.link_name.c_str());
      }
      return true;
    }
    else
    {
      RCLCPP_ERROR(LOGGER, "Robot state is not compatible with robot model. This could be fatal.");
    }
  }
  else if (object.object.operation == moveit_msgs::msg::CollisionObject::REMOVE)  // == DETACH
  {
    // STEP 1: Get info about the object from the RobotState
    std::vector<const moveit::core::AttachedBody*> attached_bodies;
    if (object.object.id.empty())
    {
      const moveit::core::LinkModel* link_model =
          object.link_name.empty() ? nullptr : getRobotModel()->getLinkModel(object.link_name);
      if (link_model)  // if we have a link model specified, only fetch bodies attached to this link
        robot_state_->getAttachedBodies(attached_bodies, link_model);
      else
        robot_state_->getAttachedBodies(attached_bodies);
    }
    else  // A specific object id will be removed.
    {
      const moveit::core::AttachedBody* body = robot_state_->getAttachedBody(object.object.id);
      if (body)
      {
        if (!object.link_name.empty() && (body->getAttachedLinkName() != object.link_name))
        {
          RCLCPP_ERROR_STREAM(LOGGER, "The AttachedCollisionObject message states the object is attached to "
                                          << object.link_name << ", but it is actually attached to "
                                          << body->getAttachedLinkName()
                                          << ". Leave the link_name empty or specify the correct link.");
          return false;
        }
        attached_bodies.push_back(body);
      }
    }

    // STEP 2+3: Remove the attached object(s) from the RobotState and put them in the world
    for (const moveit::core::AttachedBody* attached_body : attached_bodies)
    {
      const std::string& name = attached_body->getName();
      if (world_->hasObject(name))
      {
        RCLCPP_WARN(LOGGER,
                    "The collision world already has an object with the same name as the body about to be detached. "
                    "NOT adding the detached body '%s' to the collision world.",
                    object.object.id.c_str());
      }
      else
      {
        const Eigen::Isometry3d& pose = attached_body->getGlobalPose();
        world_->addToObject(name, pose, attached_body->getShapes(), attached_body->getShapePoses());
        world_->setSubframesOfObject(name, attached_body->getSubframes());
        RCLCPP_DEBUG(LOGGER, "Detached object '%s' from link '%s' and added it back in the collision world",
                     name.c_str(), object.link_name.c_str());
      }

      robot_state_->clearAttachedBody(name);
    }
    if (!attached_bodies.empty() || object.object.id.empty())
      return true;
  }
  else if (object.object.operation == moveit_msgs::msg::CollisionObject::MOVE)
  {
    RCLCPP_ERROR(LOGGER, "Move for attached objects not yet implemented");
  }
  else
  {
    RCLCPP_ERROR(LOGGER, "Unknown collision object operation: %d", object.object.operation);
  }

  return false;
}

bool PlanningScene::processCollisionObjectMsg(const moveit_msgs::msg::CollisionObject& object)
{
  if (object.id == OCTOMAP_NS)
  {
    RCLCPP_ERROR(LOGGER, "The ID '%s' cannot be used for collision objects (name reserved)", OCTOMAP_NS.c_str());
    return false;
  }

  if (object.operation == moveit_msgs::msg::CollisionObject::ADD ||
      object.operation == moveit_msgs::msg::CollisionObject::APPEND)
  {
    return processCollisionObjectAdd(object);
  }
  else if (object.operation == moveit_msgs::msg::CollisionObject::REMOVE)
  {
    return processCollisionObjectRemove(object);
  }
  else if (object.operation == moveit_msgs::msg::CollisionObject::MOVE)
  {
    return processCollisionObjectMove(object);
  }

  RCLCPP_ERROR(LOGGER, "Unknown collision object operation: %d", object.operation);
  return false;
}

void PlanningScene::poseMsgToEigen(const geometry_msgs::msg::Pose& msg, Eigen::Isometry3d& out)
{
  Eigen::Translation3d translation(msg.position.x, msg.position.y, msg.position.z);
  Eigen::Quaterniond quaternion(msg.orientation.w, msg.orientation.x, msg.orientation.y, msg.orientation.z);
  if ((quaternion.x() == 0) && (quaternion.y() == 0) && (quaternion.z() == 0) && (quaternion.w() == 0))
  {
    RCLCPP_WARN(LOGGER, "Empty quaternion found in pose message. Setting to neutral orientation.");
    quaternion.setIdentity();
  }
  else
  {
    quaternion.normalize();
  }
  out = translation * quaternion;
}

<<<<<<< HEAD
bool PlanningScene::processCollisionObjectAdd(const moveit_msgs::msg::CollisionObject& object)
=======
bool PlanningScene::shapesAndPosesFromCollisionObjectMessage(const moveit_msgs::CollisionObject& object,
                                                             Eigen::Isometry3d& object_pose,
                                                             std::vector<shapes::ShapeConstPtr>& shapes,
                                                             EigenSTL::vector_Isometry3d& shape_poses)
>>>>>>> 3c222496
{
  if (object.primitives.size() < object.primitive_poses.size())
  {
<<<<<<< HEAD
    RCLCPP_ERROR(LOGGER, "There are no shapes specified in the collision object message");
=======
    ROS_ERROR_NAMED(LOGNAME, "More primitive shape poses than shapes in collision object message.");
>>>>>>> 3c222496
    return false;
  }
  if (object.meshes.size() < object.mesh_poses.size())
  {
<<<<<<< HEAD
    RCLCPP_ERROR(LOGGER, "Number of primitive shapes does not match number of poses "
                         "in collision object message");
=======
    ROS_ERROR_NAMED(LOGNAME, "More mesh poses than meshes in collision object message.");
>>>>>>> 3c222496
    return false;
  }
  if (object.planes.size() < object.plane_poses.size())
  {
<<<<<<< HEAD
    RCLCPP_ERROR(LOGGER, "Number of meshes does not match number of poses in collision object message");
=======
    ROS_ERROR_NAMED(LOGNAME, "More plane poses than planes in collision object message.");
>>>>>>> 3c222496
    return false;
  }

  const int num_shapes = object.primitives.size() + object.meshes.size() + object.planes.size();
  shapes.reserve(num_shapes);
  shape_poses.reserve(num_shapes);

  PlanningScene::poseMsgToEigen(object.pose, object_pose);

  bool switch_object_pose_and_shape_pose = false;
  if (num_shapes == 1)
    if (moveit::core::isEmpty(object.pose))
    {
      switch_object_pose_and_shape_pose = true;  // If the object pose is not set but the shape pose is,
                                                 // use the shape's pose as the object pose.
    }

  auto append = [&object_pose, &shapes, &shape_poses,
                 &switch_object_pose_and_shape_pose](shapes::Shape* s, const geometry_msgs::Pose& pose_msg) {
    if (!s)
      return;
    Eigen::Isometry3d pose;
    PlanningScene::poseMsgToEigen(pose_msg, pose);
    if (!switch_object_pose_and_shape_pose)
      shape_poses.emplace_back(std::move(pose));
    else
    {
      shape_poses.emplace_back(std::move(object_pose));
      object_pose = pose;
    }
    shapes.emplace_back(shapes::ShapeConstPtr(s));
  };

  auto treat_shape_vectors = [&append](const auto& shape_vector,        // the shape_msgs of each type
                                       const auto& shape_poses_vector,  // std::vector<const geometry_msgs::Pose>
                                       const std::string& shape_type) {
    if (shape_vector.size() > shape_poses_vector.size())
    {
      ROS_DEBUG_STREAM_NAMED(LOGNAME, "Number of " << shape_type
                                                   << " does not match number of poses "
                                                      "in collision object message. Assuming identity.");
      for (std::size_t i = 0; i < shape_vector.size(); ++i)
      {
        if (i >= shape_poses_vector.size())
          append(shapes::constructShapeFromMsg(shape_vector[i]),
                 geometry_msgs::Pose());  // Empty shape pose => Identity
        else
          append(shapes::constructShapeFromMsg(shape_vector[i]), shape_poses_vector[i]);
      }
    }
    else
      for (std::size_t i = 0; i < shape_vector.size(); ++i)
        append(shapes::constructShapeFromMsg(shape_vector[i]), shape_poses_vector[i]);
  };

  treat_shape_vectors(object.primitives, object.primitive_poses, std::string("primitive_poses"));
  treat_shape_vectors(object.meshes, object.mesh_poses, std::string("meshes"));
  treat_shape_vectors(object.planes, object.plane_poses, std::string("planes"));
  return true;
}

bool PlanningScene::processCollisionObjectAdd(const moveit_msgs::CollisionObject& object)
{
  if (!knowsFrameTransform(object.header.frame_id))
  {
<<<<<<< HEAD
    RCLCPP_ERROR(LOGGER, "Number of planes does not match number of poses in collision object message");
=======
    ROS_ERROR_STREAM_NAMED(LOGNAME, "Unknown frame: " << object.header.frame_id);
>>>>>>> 3c222496
    return false;
  }

  if (object.primitives.empty() && object.meshes.empty() && object.planes.empty())
  {
<<<<<<< HEAD
    RCLCPP_ERROR(LOGGER, "Unknown frame: %s", object.header.frame_id.c_str());
=======
    ROS_ERROR_NAMED(LOGNAME, "There are no shapes specified in the collision object message");
>>>>>>> 3c222496
    return false;
  }

  // replace the object if ADD is specified instead of APPEND
  if (object.operation == moveit_msgs::msg::CollisionObject::ADD && world_->hasObject(object.id))
    world_->removeObject(object.id);

  const Eigen::Isometry3d& world_to_object_header_transform = getFrameTransform(object.header.frame_id);
  Eigen::Isometry3d header_to_pose_transform;
  std::vector<shapes::ShapeConstPtr> shapes;
  EigenSTL::vector_Isometry3d shape_poses;
<<<<<<< HEAD
  const auto num_shapes = object.primitives.size() + object.meshes.size() + object.planes.size();
  shapes.reserve(num_shapes);
  shape_poses.reserve(num_shapes);

  auto append = [&shapes, &shape_poses](shapes::Shape* s, const geometry_msgs::msg::Pose& pose_msg) {
    if (!s)
      return;
    Eigen::Isometry3d pose;
    PlanningScene::poseMsgToEigen(pose_msg, pose);
    shapes.emplace_back(shapes::ShapeConstPtr(s));
    shape_poses.emplace_back(std::move(pose));
  };

  for (std::size_t i = 0; i < object.primitives.size(); ++i)
    append(shapes::constructShapeFromMsg(object.primitives[i]), object.primitive_poses[i]);
  for (std::size_t i = 0; i < object.meshes.size(); ++i)
    append(shapes::constructShapeFromMsg(object.meshes[i]), object.mesh_poses[i]);
  for (std::size_t i = 0; i < object.planes.size(); ++i)
    append(shapes::constructShapeFromMsg(object.planes[i]), object.plane_poses[i]);
=======
  if (!shapesAndPosesFromCollisionObjectMessage(object, header_to_pose_transform, shapes, shape_poses))
    return false;
  const Eigen::Isometry3d object_frame_transform = world_to_object_header_transform * header_to_pose_transform;
>>>>>>> 3c222496

  world_->addToObject(object.id, object_frame_transform, shapes, shape_poses);

  if (!object.type.key.empty() || !object.type.db.empty())
    setObjectType(object.id, object.type);

  // Add subframes
  moveit::core::FixedTransformsMap subframes;
  Eigen::Isometry3d subframe_pose;
  for (std::size_t i = 0; i < object.subframe_poses.size(); ++i)
  {
    PlanningScene::poseMsgToEigen(object.subframe_poses[i], subframe_pose);
    std::string name = object.subframe_names[i];
    subframes[name] = subframe_pose;
  }
  world_->setSubframesOfObject(object.id, subframes);
  return true;
}

bool PlanningScene::processCollisionObjectRemove(const moveit_msgs::msg::CollisionObject& object)
{
  if (object.id.empty())
  {
    removeAllCollisionObjects();
  }
  else
  {
    if (!world_->removeObject(object.id))
      return false;

    removeObjectColor(object.id);
    removeObjectType(object.id);
  }
  return true;
}

bool PlanningScene::processCollisionObjectMove(const moveit_msgs::msg::CollisionObject& object)
{
  if (world_->hasObject(object.id))
  {
    if (!object.primitives.empty() || !object.meshes.empty() || !object.planes.empty())
      RCLCPP_WARN(LOGGER, "Move operation for object '%s' ignores the geometry specified in the message.",
                  object.id.c_str());

    const Eigen::Isometry3d& world_to_object_header_transform = getFrameTransform(object.header.frame_id);
    Eigen::Isometry3d header_to_pose_transform;

    PlanningScene::poseMsgToEigen(object.pose, header_to_pose_transform);

    const Eigen::Isometry3d object_frame_transform = world_to_object_header_transform * header_to_pose_transform;
    world_->setObjectPose(object.id, object_frame_transform);
    return true;
  }

  RCLCPP_ERROR(LOGGER, "World object '%s' does not exist. Cannot move.", object.id.c_str());
  return false;
}

const Eigen::Isometry3d& PlanningScene::getFrameTransform(const std::string& frame_id) const
{
  return getFrameTransform(getCurrentState(), frame_id);
}

const Eigen::Isometry3d& PlanningScene::getFrameTransform(const std::string& frame_id)
{
  if (getCurrentState().dirtyLinkTransforms())
    return getFrameTransform(getCurrentStateNonConst(), frame_id);
  else
    return getFrameTransform(getCurrentState(), frame_id);
}

const Eigen::Isometry3d& PlanningScene::getFrameTransform(const moveit::core::RobotState& state,
                                                          const std::string& frame_id) const
{
  if (!frame_id.empty() && frame_id[0] == '/')
    // Recursively call itself without the slash in front of frame name
    return getFrameTransform(frame_id.substr(1));

  bool frame_found;
  const Eigen::Isometry3d& t1 = state.getFrameTransform(frame_id, &frame_found);
  if (frame_found)
    return t1;

  const Eigen::Isometry3d& t2 = getWorld()->getTransform(frame_id, frame_found);
  if (frame_found)
    return t2;
  return getTransforms().Transforms::getTransform(frame_id);
}

bool PlanningScene::knowsFrameTransform(const std::string& frame_id) const
{
  return knowsFrameTransform(getCurrentState(), frame_id);
}

bool PlanningScene::knowsFrameTransform(const moveit::core::RobotState& state, const std::string& frame_id) const
{
  if (!frame_id.empty() && frame_id[0] == '/')
    return knowsFrameTransform(frame_id.substr(1));

  if (state.knowsFrameTransform(frame_id))
    return true;
  if (getWorld()->knowsTransform(frame_id))
    return true;
  return getTransforms().Transforms::canTransform(frame_id);
}

bool PlanningScene::hasObjectType(const std::string& object_id) const
{
  if (object_types_)
    if (object_types_->find(object_id) != object_types_->end())
      return true;
  if (parent_)
    return parent_->hasObjectType(object_id);
  return false;
}

const object_recognition_msgs::msg::ObjectType& PlanningScene::getObjectType(const std::string& object_id) const
{
  if (object_types_)
  {
    ObjectTypeMap::const_iterator it = object_types_->find(object_id);
    if (it != object_types_->end())
      return it->second;
  }
  if (parent_)
    return parent_->getObjectType(object_id);
  static const object_recognition_msgs::msg::ObjectType EMPTY;
  return EMPTY;
}

void PlanningScene::setObjectType(const std::string& object_id, const object_recognition_msgs::msg::ObjectType& type)
{
  if (!object_types_)
    object_types_ = std::make_unique<ObjectTypeMap>();
  (*object_types_)[object_id] = type;
}

void PlanningScene::removeObjectType(const std::string& object_id)
{
  if (object_types_)
    object_types_->erase(object_id);
}

void PlanningScene::getKnownObjectTypes(ObjectTypeMap& kc) const
{
  kc.clear();
  if (parent_)
    parent_->getKnownObjectTypes(kc);
  if (object_types_)
    for (ObjectTypeMap::const_iterator it = object_types_->begin(); it != object_types_->end(); ++it)
      kc[it->first] = it->second;
}

bool PlanningScene::hasObjectColor(const std::string& object_id) const
{
  if (object_colors_)
    if (object_colors_->find(object_id) != object_colors_->end())
      return true;
  if (parent_)
    return parent_->hasObjectColor(object_id);
  return false;
}

const std_msgs::msg::ColorRGBA& PlanningScene::getObjectColor(const std::string& object_id) const
{
  if (object_colors_)
  {
    ObjectColorMap::const_iterator it = object_colors_->find(object_id);
    if (it != object_colors_->end())
      return it->second;
  }
  if (parent_)
    return parent_->getObjectColor(object_id);
  static const std_msgs::msg::ColorRGBA EMPTY;
  return EMPTY;
}

void PlanningScene::getKnownObjectColors(ObjectColorMap& kc) const
{
  kc.clear();
  if (parent_)
    parent_->getKnownObjectColors(kc);
  if (object_colors_)
    for (ObjectColorMap::const_iterator it = object_colors_->begin(); it != object_colors_->end(); ++it)
      kc[it->first] = it->second;
}

void PlanningScene::setObjectColor(const std::string& object_id, const std_msgs::msg::ColorRGBA& color)
{
  if (object_id.empty())
  {
    RCLCPP_ERROR(LOGGER, "Cannot set color of object with empty object_id.");
    return;
  }
  if (!object_colors_)
    object_colors_ = std::make_unique<ObjectColorMap>();
  (*object_colors_)[object_id] = color;
}

void PlanningScene::removeObjectColor(const std::string& object_id)
{
  if (object_colors_)
    object_colors_->erase(object_id);
}

bool PlanningScene::isStateColliding(const moveit_msgs::msg::RobotState& state, const std::string& group,
                                     bool verbose) const
{
  moveit::core::RobotState s(getCurrentState());
  moveit::core::robotStateMsgToRobotState(getTransforms(), state, s);
  return isStateColliding(s, group, verbose);
}

bool PlanningScene::isStateColliding(const std::string& group, bool verbose)
{
  if (getCurrentState().dirtyCollisionBodyTransforms())
    return isStateColliding(getCurrentStateNonConst(), group, verbose);
  else
    return isStateColliding(getCurrentState(), group, verbose);
}

bool PlanningScene::isStateColliding(const moveit::core::RobotState& state, const std::string& group, bool verbose) const
{
  collision_detection::CollisionRequest req;
  req.verbose = verbose;
  req.group_name = group;
  collision_detection::CollisionResult res;
  checkCollision(req, res, state);
  return res.collision;
}

bool PlanningScene::isStateFeasible(const moveit_msgs::msg::RobotState& state, bool verbose) const
{
  if (state_feasibility_)
  {
    moveit::core::RobotState s(getCurrentState());
    moveit::core::robotStateMsgToRobotState(getTransforms(), state, s);
    return state_feasibility_(s, verbose);
  }
  return true;
}

bool PlanningScene::isStateFeasible(const moveit::core::RobotState& state, bool verbose) const
{
  if (state_feasibility_)
    return state_feasibility_(state, verbose);
  return true;
}

bool PlanningScene::isStateConstrained(const moveit_msgs::msg::RobotState& state,
                                       const moveit_msgs::msg::Constraints& constr, bool verbose) const
{
  moveit::core::RobotState s(getCurrentState());
  moveit::core::robotStateMsgToRobotState(getTransforms(), state, s);
  return isStateConstrained(s, constr, verbose);
}

bool PlanningScene::isStateConstrained(const moveit::core::RobotState& state,
                                       const moveit_msgs::msg::Constraints& constr, bool verbose) const
{
  kinematic_constraints::KinematicConstraintSetPtr ks(
      new kinematic_constraints::KinematicConstraintSet(getRobotModel()));
  ks->add(constr, getTransforms());
  if (ks->empty())
    return true;
  else
    return isStateConstrained(state, *ks, verbose);
}

bool PlanningScene::isStateConstrained(const moveit_msgs::msg::RobotState& state,
                                       const kinematic_constraints::KinematicConstraintSet& constr, bool verbose) const
{
  moveit::core::RobotState s(getCurrentState());
  moveit::core::robotStateMsgToRobotState(getTransforms(), state, s);
  return isStateConstrained(s, constr, verbose);
}

bool PlanningScene::isStateConstrained(const moveit::core::RobotState& state,
                                       const kinematic_constraints::KinematicConstraintSet& constr, bool verbose) const
{
  return constr.decide(state, verbose).satisfied;
}

bool PlanningScene::isStateValid(const moveit::core::RobotState& state, const std::string& group, bool verbose) const
{
  static const moveit_msgs::msg::Constraints EMP_CONSTRAINTS;
  return isStateValid(state, EMP_CONSTRAINTS, group, verbose);
}

bool PlanningScene::isStateValid(const moveit_msgs::msg::RobotState& state, const std::string& group, bool verbose) const
{
  static const moveit_msgs::msg::Constraints EMP_CONSTRAINTS;
  return isStateValid(state, EMP_CONSTRAINTS, group, verbose);
}

bool PlanningScene::isStateValid(const moveit_msgs::msg::RobotState& state, const moveit_msgs::msg::Constraints& constr,
                                 const std::string& group, bool verbose) const
{
  moveit::core::RobotState s(getCurrentState());
  moveit::core::robotStateMsgToRobotState(getTransforms(), state, s);
  return isStateValid(s, constr, group, verbose);
}

bool PlanningScene::isStateValid(const moveit::core::RobotState& state, const moveit_msgs::msg::Constraints& constr,
                                 const std::string& group, bool verbose) const
{
  if (isStateColliding(state, group, verbose))
    return false;
  if (!isStateFeasible(state, verbose))
    return false;
  return isStateConstrained(state, constr, verbose);
}

bool PlanningScene::isStateValid(const moveit::core::RobotState& state,
                                 const kinematic_constraints::KinematicConstraintSet& constr, const std::string& group,
                                 bool verbose) const
{
  if (isStateColliding(state, group, verbose))
    return false;
  if (!isStateFeasible(state, verbose))
    return false;
  return isStateConstrained(state, constr, verbose);
}

bool PlanningScene::isPathValid(const moveit_msgs::msg::RobotState& start_state,
                                const moveit_msgs::msg::RobotTrajectory& trajectory, const std::string& group,
                                bool verbose, std::vector<std::size_t>* invalid_index) const
{
  static const moveit_msgs::msg::Constraints EMP_CONSTRAINTS;
  static const std::vector<moveit_msgs::msg::Constraints> EMP_CONSTRAINTS_VECTOR;
  return isPathValid(start_state, trajectory, EMP_CONSTRAINTS, EMP_CONSTRAINTS_VECTOR, group, verbose, invalid_index);
}

bool PlanningScene::isPathValid(const moveit_msgs::msg::RobotState& start_state,
                                const moveit_msgs::msg::RobotTrajectory& trajectory,
                                const moveit_msgs::msg::Constraints& path_constraints, const std::string& group,
                                bool verbose, std::vector<std::size_t>* invalid_index) const
{
  static const std::vector<moveit_msgs::msg::Constraints> EMP_CONSTRAINTS_VECTOR;
  return isPathValid(start_state, trajectory, path_constraints, EMP_CONSTRAINTS_VECTOR, group, verbose, invalid_index);
}

bool PlanningScene::isPathValid(const moveit_msgs::msg::RobotState& start_state,
                                const moveit_msgs::msg::RobotTrajectory& trajectory,
                                const moveit_msgs::msg::Constraints& path_constraints,
                                const moveit_msgs::msg::Constraints& goal_constraints, const std::string& group,
                                bool verbose, std::vector<std::size_t>* invalid_index) const
{
  std::vector<moveit_msgs::msg::Constraints> goal_constraints_vector(1, goal_constraints);
  return isPathValid(start_state, trajectory, path_constraints, goal_constraints_vector, group, verbose, invalid_index);
}

bool PlanningScene::isPathValid(const moveit_msgs::msg::RobotState& start_state,
                                const moveit_msgs::msg::RobotTrajectory& trajectory,
                                const moveit_msgs::msg::Constraints& path_constraints,
                                const std::vector<moveit_msgs::msg::Constraints>& goal_constraints,
                                const std::string& group, bool verbose, std::vector<std::size_t>* invalid_index) const
{
  robot_trajectory::RobotTrajectory t(getRobotModel(), group);
  moveit::core::RobotState start(getCurrentState());
  moveit::core::robotStateMsgToRobotState(getTransforms(), start_state, start);
  t.setRobotTrajectoryMsg(start, trajectory);
  return isPathValid(t, path_constraints, goal_constraints, group, verbose, invalid_index);
}

bool PlanningScene::isPathValid(const robot_trajectory::RobotTrajectory& trajectory,
                                const moveit_msgs::msg::Constraints& path_constraints,
                                const std::vector<moveit_msgs::msg::Constraints>& goal_constraints,
                                const std::string& group, bool verbose, std::vector<std::size_t>* invalid_index) const
{
  bool result = true;
  if (invalid_index)
    invalid_index->clear();
  kinematic_constraints::KinematicConstraintSet ks_p(getRobotModel());
  ks_p.add(path_constraints, getTransforms());
  std::size_t n_wp = trajectory.getWayPointCount();
  for (std::size_t i = 0; i < n_wp; ++i)
  {
    const moveit::core::RobotState& st = trajectory.getWayPoint(i);

    bool this_state_valid = true;
    if (isStateColliding(st, group, verbose))
      this_state_valid = false;
    if (!isStateFeasible(st, verbose))
      this_state_valid = false;
    if (!ks_p.empty() && !ks_p.decide(st, verbose).satisfied)
      this_state_valid = false;

    if (!this_state_valid)
    {
      if (invalid_index)
        invalid_index->push_back(i);
      else
        return false;
      result = false;
    }

    // check goal for last state
    if (i + 1 == n_wp && !goal_constraints.empty())
    {
      bool found = false;
      for (const moveit_msgs::msg::Constraints& goal_constraint : goal_constraints)
      {
        if (isStateConstrained(st, goal_constraint))
        {
          found = true;
          break;
        }
      }
      if (!found)
      {
        if (verbose)
          RCLCPP_INFO(LOGGER, "Goal not satisfied");
        if (invalid_index)
          invalid_index->push_back(i);
        result = false;
      }
    }
  }
  return result;
}

bool PlanningScene::isPathValid(const robot_trajectory::RobotTrajectory& trajectory,
                                const moveit_msgs::msg::Constraints& path_constraints,
                                const moveit_msgs::msg::Constraints& goal_constraints, const std::string& group,
                                bool verbose, std::vector<std::size_t>* invalid_index) const
{
  std::vector<moveit_msgs::msg::Constraints> goal_constraints_vector(1, goal_constraints);
  return isPathValid(trajectory, path_constraints, goal_constraints_vector, group, verbose, invalid_index);
}

bool PlanningScene::isPathValid(const robot_trajectory::RobotTrajectory& trajectory,
                                const moveit_msgs::msg::Constraints& path_constraints, const std::string& group,
                                bool verbose, std::vector<std::size_t>* invalid_index) const
{
  static const std::vector<moveit_msgs::msg::Constraints> EMP_CONSTRAINTS_VECTOR;
  return isPathValid(trajectory, path_constraints, EMP_CONSTRAINTS_VECTOR, group, verbose, invalid_index);
}

bool PlanningScene::isPathValid(const robot_trajectory::RobotTrajectory& trajectory, const std::string& group,
                                bool verbose, std::vector<std::size_t>* invalid_index) const
{
  static const moveit_msgs::msg::Constraints EMP_CONSTRAINTS;
  static const std::vector<moveit_msgs::msg::Constraints> EMP_CONSTRAINTS_VECTOR;
  return isPathValid(trajectory, EMP_CONSTRAINTS, EMP_CONSTRAINTS_VECTOR, group, verbose, invalid_index);
}

void PlanningScene::getCostSources(const robot_trajectory::RobotTrajectory& trajectory, std::size_t max_costs,
                                   std::set<collision_detection::CostSource>& costs, double overlap_fraction) const
{
  getCostSources(trajectory, max_costs, std::string(), costs, overlap_fraction);
}

void PlanningScene::getCostSources(const robot_trajectory::RobotTrajectory& trajectory, std::size_t max_costs,
                                   const std::string& group_name, std::set<collision_detection::CostSource>& costs,
                                   double overlap_fraction) const
{
  collision_detection::CollisionRequest creq;
  creq.max_cost_sources = max_costs;
  creq.group_name = group_name;
  creq.cost = true;
  std::set<collision_detection::CostSource> cs;
  std::set<collision_detection::CostSource> cs_start;
  std::size_t n_wp = trajectory.getWayPointCount();
  for (std::size_t i = 0; i < n_wp; ++i)
  {
    collision_detection::CollisionResult cres;
    checkCollision(creq, cres, trajectory.getWayPoint(i));
    cs.insert(cres.cost_sources.begin(), cres.cost_sources.end());
    if (i == 0)
      cs_start.swap(cres.cost_sources);
  }

  if (cs.size() <= max_costs)
    costs.swap(cs);
  else
  {
    costs.clear();
    std::size_t i = 0;
    for (std::set<collision_detection::CostSource>::iterator it = cs.begin(); i < max_costs; ++it, ++i)
      costs.insert(*it);
  }

  collision_detection::removeCostSources(costs, cs_start, overlap_fraction);
  collision_detection::removeOverlapping(costs, overlap_fraction);
}

void PlanningScene::getCostSources(const moveit::core::RobotState& state, std::size_t max_costs,
                                   std::set<collision_detection::CostSource>& costs) const
{
  getCostSources(state, max_costs, std::string(), costs);
}

void PlanningScene::getCostSources(const moveit::core::RobotState& state, std::size_t max_costs,
                                   const std::string& group_name,
                                   std::set<collision_detection::CostSource>& costs) const
{
  collision_detection::CollisionRequest creq;
  creq.max_cost_sources = max_costs;
  creq.group_name = group_name;
  creq.cost = true;
  collision_detection::CollisionResult cres;
  checkCollision(creq, cres, state);
  cres.cost_sources.swap(costs);
}

void PlanningScene::printKnownObjects(std::ostream& out) const
{
  const std::vector<std::string>& objects = getWorld()->getObjectIds();
  std::vector<const moveit::core::AttachedBody*> attached_bodies;
  getCurrentState().getAttachedBodies(attached_bodies);

  // Output
  out << "-----------------------------------------\n";
  out << "PlanningScene Known Objects:\n";
  out << "  - Collision World Objects:\n ";
  for (const std::string& object : objects)
  {
    out << "\t- " << object << "\n";
  }

  out << "  - Attached Bodies:\n";
  for (const moveit::core::AttachedBody* attached_body : attached_bodies)
  {
    out << "\t- " << attached_body->getName() << "\n";
  }
  out << "-----------------------------------------\n";
}

}  // end of namespace planning_scene<|MERGE_RESOLUTION|>--- conflicted
+++ resolved
@@ -1351,38 +1351,6 @@
   if (object.object.operation == moveit_msgs::msg::CollisionObject::ADD ||
       object.object.operation == moveit_msgs::msg::CollisionObject::APPEND)
   {
-<<<<<<< HEAD
-    // STEP 0: Check message validity
-    if (object.object.primitives.size() != object.object.primitive_poses.size())
-    {
-      RCLCPP_ERROR(LOGGER, "Number of primitive shapes does not match number of poses "
-                           "in attached collision object message");
-      return false;
-    }
-
-    if (object.object.meshes.size() != object.object.mesh_poses.size())
-    {
-      RCLCPP_ERROR(LOGGER, "Number of meshes does not match number of poses "
-                           "in attached collision object message");
-      return false;
-    }
-
-    if (object.object.planes.size() != object.object.plane_poses.size())
-    {
-      RCLCPP_ERROR(LOGGER, "Number of planes does not match number of poses "
-                           "in attached collision object message");
-      return false;
-    }
-
-    if (object.object.subframe_names.size() != object.object.subframe_poses.size())
-    {
-      RCLCPP_ERROR(LOGGER, "Number of frame names does not match number of frames in collision object "
-                           "message");
-      return false;
-    }
-
-=======
->>>>>>> 3c222496
     const moveit::core::LinkModel* link_model = getRobotModel()->getLinkModel(object.link_name);
     if (link_model)
     {
@@ -1613,41 +1581,24 @@
   out = translation * quaternion;
 }
 
-<<<<<<< HEAD
-bool PlanningScene::processCollisionObjectAdd(const moveit_msgs::msg::CollisionObject& object)
-=======
-bool PlanningScene::shapesAndPosesFromCollisionObjectMessage(const moveit_msgs::CollisionObject& object,
+bool PlanningScene::shapesAndPosesFromCollisionObjectMessage(const moveit_msgs::msg::CollisionObject& object,
                                                              Eigen::Isometry3d& object_pose,
                                                              std::vector<shapes::ShapeConstPtr>& shapes,
                                                              EigenSTL::vector_Isometry3d& shape_poses)
->>>>>>> 3c222496
 {
   if (object.primitives.size() < object.primitive_poses.size())
   {
-<<<<<<< HEAD
-    RCLCPP_ERROR(LOGGER, "There are no shapes specified in the collision object message");
-=======
-    ROS_ERROR_NAMED(LOGNAME, "More primitive shape poses than shapes in collision object message.");
->>>>>>> 3c222496
+    RCLCPP_ERROR(LOGGER, "More primitive shape poses than shapes in collision object message.");
     return false;
   }
   if (object.meshes.size() < object.mesh_poses.size())
   {
-<<<<<<< HEAD
-    RCLCPP_ERROR(LOGGER, "Number of primitive shapes does not match number of poses "
-                         "in collision object message");
-=======
-    ROS_ERROR_NAMED(LOGNAME, "More mesh poses than meshes in collision object message.");
->>>>>>> 3c222496
+    RCLCPP_ERROR(LOGGER, "More mesh poses than meshes in collision object message.");
     return false;
   }
   if (object.planes.size() < object.plane_poses.size())
   {
-<<<<<<< HEAD
-    RCLCPP_ERROR(LOGGER, "Number of meshes does not match number of poses in collision object message");
-=======
-    ROS_ERROR_NAMED(LOGNAME, "More plane poses than planes in collision object message.");
->>>>>>> 3c222496
+    RCLCPP_ERROR(LOGGER, "More plane poses than planes in collision object message.");
     return false;
   }
 
@@ -1666,7 +1617,7 @@
     }
 
   auto append = [&object_pose, &shapes, &shape_poses,
-                 &switch_object_pose_and_shape_pose](shapes::Shape* s, const geometry_msgs::Pose& pose_msg) {
+                 &switch_object_pose_and_shape_pose](shapes::Shape* s, const geometry_msgs::msg::Pose& pose_msg) {
     if (!s)
       return;
     Eigen::Isometry3d pose;
@@ -1686,14 +1637,14 @@
                                        const std::string& shape_type) {
     if (shape_vector.size() > shape_poses_vector.size())
     {
-      ROS_DEBUG_STREAM_NAMED(LOGNAME, "Number of " << shape_type
-                                                   << " does not match number of poses "
-                                                      "in collision object message. Assuming identity.");
+      RCLCPP_DEBUG_STREAM(LOGGER, "Number of " << shape_type
+                                               << " does not match number of poses "
+                                                  "in collision object message. Assuming identity.");
       for (std::size_t i = 0; i < shape_vector.size(); ++i)
       {
         if (i >= shape_poses_vector.size())
           append(shapes::constructShapeFromMsg(shape_vector[i]),
-                 geometry_msgs::Pose());  // Empty shape pose => Identity
+                 geometry_msgs::msg::Pose());  // Empty shape pose => Identity
         else
           append(shapes::constructShapeFromMsg(shape_vector[i]), shape_poses_vector[i]);
       }
@@ -1709,25 +1660,17 @@
   return true;
 }
 
-bool PlanningScene::processCollisionObjectAdd(const moveit_msgs::CollisionObject& object)
+bool PlanningScene::processCollisionObjectAdd(const moveit_msgs::msg::CollisionObject& object)
 {
   if (!knowsFrameTransform(object.header.frame_id))
   {
-<<<<<<< HEAD
-    RCLCPP_ERROR(LOGGER, "Number of planes does not match number of poses in collision object message");
-=======
-    ROS_ERROR_STREAM_NAMED(LOGNAME, "Unknown frame: " << object.header.frame_id);
->>>>>>> 3c222496
+    RCLCPP_ERROR_STREAM(LOGGER, "Unknown frame: " << object.header.frame_id);
     return false;
   }
 
   if (object.primitives.empty() && object.meshes.empty() && object.planes.empty())
   {
-<<<<<<< HEAD
-    RCLCPP_ERROR(LOGGER, "Unknown frame: %s", object.header.frame_id.c_str());
-=======
-    ROS_ERROR_NAMED(LOGNAME, "There are no shapes specified in the collision object message");
->>>>>>> 3c222496
+    RCLCPP_ERROR(LOGGER, "There are no shapes specified in the collision object message");
     return false;
   }
 
@@ -1739,31 +1682,9 @@
   Eigen::Isometry3d header_to_pose_transform;
   std::vector<shapes::ShapeConstPtr> shapes;
   EigenSTL::vector_Isometry3d shape_poses;
-<<<<<<< HEAD
-  const auto num_shapes = object.primitives.size() + object.meshes.size() + object.planes.size();
-  shapes.reserve(num_shapes);
-  shape_poses.reserve(num_shapes);
-
-  auto append = [&shapes, &shape_poses](shapes::Shape* s, const geometry_msgs::msg::Pose& pose_msg) {
-    if (!s)
-      return;
-    Eigen::Isometry3d pose;
-    PlanningScene::poseMsgToEigen(pose_msg, pose);
-    shapes.emplace_back(shapes::ShapeConstPtr(s));
-    shape_poses.emplace_back(std::move(pose));
-  };
-
-  for (std::size_t i = 0; i < object.primitives.size(); ++i)
-    append(shapes::constructShapeFromMsg(object.primitives[i]), object.primitive_poses[i]);
-  for (std::size_t i = 0; i < object.meshes.size(); ++i)
-    append(shapes::constructShapeFromMsg(object.meshes[i]), object.mesh_poses[i]);
-  for (std::size_t i = 0; i < object.planes.size(); ++i)
-    append(shapes::constructShapeFromMsg(object.planes[i]), object.plane_poses[i]);
-=======
   if (!shapesAndPosesFromCollisionObjectMessage(object, header_to_pose_transform, shapes, shape_poses))
     return false;
   const Eigen::Isometry3d object_frame_transform = world_to_object_header_transform * header_to_pose_transform;
->>>>>>> 3c222496
 
   world_->addToObject(object.id, object_frame_transform, shapes, shape_poses);
 
