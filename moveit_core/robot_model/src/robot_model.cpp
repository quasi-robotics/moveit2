/*********************************************************************
 * Software License Agreement (BSD License)
 *
 *  Copyright (c) 2013, Ioan A. Sucan
 *  Copyright (c) 2013, Willow Garage, Inc.
 *  All rights reserved.
 *
 *  Redistribution and use in source and binary forms, with or without
 *  modification, are permitted provided that the following conditions
 *  are met:
 *
 *   * Redistributions of source code must retain the above copyright
 *     notice, this list of conditions and the following disclaimer.
 *   * Redistributions in binary form must reproduce the above
 *     copyright notice, this list of conditions and the following
 *     disclaimer in the documentation and/or other materials provided
 *     with the distribution.
 *   * Neither the name of the Willow Garage nor the names of its
 *     contributors may be used to endorse or promote products derived
 *     from this software without specific prior written permission.
 *
 *  THIS SOFTWARE IS PROVIDED BY THE COPYRIGHT HOLDERS AND CONTRIBUTORS
 *  "AS IS" AND ANY EXPRESS OR IMPLIED WARRANTIES, INCLUDING, BUT NOT
 *  LIMITED TO, THE IMPLIED WARRANTIES OF MERCHANTABILITY AND FITNESS
 *  FOR A PARTICULAR PURPOSE ARE DISCLAIMED. IN NO EVENT SHALL THE
 *  COPYRIGHT OWNER OR CONTRIBUTORS BE LIABLE FOR ANY DIRECT, INDIRECT,
 *  INCIDENTAL, SPECIAL, EXEMPLARY, OR CONSEQUENTIAL DAMAGES (INCLUDING,
 *  BUT NOT LIMITED TO, PROCUREMENT OF SUBSTITUTE GOODS OR SERVICES;
 *  LOSS OF USE, DATA, OR PROFITS; OR BUSINESS INTERRUPTION) HOWEVER
 *  CAUSED AND ON ANY THEORY OF LIABILITY, WHETHER IN CONTRACT, STRICT
 *  LIABILITY, OR TORT (INCLUDING NEGLIGENCE OR OTHERWISE) ARISING IN
 *  ANY WAY OUT OF THE USE OF THIS SOFTWARE, EVEN IF ADVISED OF THE
 *  POSSIBILITY OF SUCH DAMAGE.
 *********************************************************************/

/* Author: Ioan Sucan */

#include <moveit/robot_model/robot_model.h>
#include <geometric_shapes/shape_operations.h>
#include <rclcpp/logger.hpp>
#include <algorithm>
#include <limits>
#include <cmath>
#include <memory>
#include <moveit/utils/logger.hpp>

#include "order_robot_model_items.inc"

namespace moveit
{
namespace core
{
namespace
{
rclcpp::Logger getLogger()
{
  return moveit::getLogger("robot_model");
}
}  // namespace

RobotModel::RobotModel(const urdf::ModelInterfaceSharedPtr& urdf_model, const srdf::ModelConstSharedPtr& srdf_model)
{
  root_joint_ = nullptr;
  urdf_ = urdf_model;
  srdf_ = srdf_model;
  buildModel(*urdf_model, *srdf_model);
}

RobotModel::~RobotModel()
{
  for (std::pair<const std::string, JointModelGroup*>& it : joint_model_group_map_)
    delete it.second;
  for (JointModel* joint_model : joint_model_vector_)
    delete joint_model;
  for (LinkModel* link_model : link_model_vector_)
    delete link_model;
}

const JointModel* RobotModel::getRootJoint() const
{
  return root_joint_;
}

const LinkModel* RobotModel::getRootLink() const
{
  return root_link_;
}

void RobotModel::buildModel(const urdf::ModelInterface& urdf_model, const srdf::Model& srdf_model)
{
  root_joint_ = nullptr;
  root_link_ = nullptr;
  link_geometry_count_ = 0;
  variable_count_ = 0;
  model_name_ = urdf_model.getName();
  RCLCPP_INFO(getLogger(), "Loading robot model '%s'...", model_name_.c_str());

  if (urdf_model.getRoot())
  {
    const urdf::Link* root_link_ptr = urdf_model.getRoot().get();
    model_frame_ = root_link_ptr->name;

    RCLCPP_DEBUG(getLogger(), "... building kinematic chain");
    root_joint_ = buildRecursive(nullptr, root_link_ptr, srdf_model);
    if (root_joint_)
      root_link_ = root_joint_->getChildLinkModel();
<<<<<<< HEAD
    RCLCPP_DEBUG(LOGGER, "... got root link %s, building mimic joints", root_link_->getName().c_str());
=======
    RCLCPP_DEBUG(getLogger(), "... building mimic joints");
>>>>>>> 0d2d0700
    buildMimic(urdf_model);

    RCLCPP_DEBUG(getLogger(), "... computing joint indexing");
    buildJointInfo();

    if (link_models_with_collision_geometry_vector_.empty())
    {
      RCLCPP_WARN(getLogger(), "No geometry is associated to any robot links");
    }

    // build groups

    RCLCPP_DEBUG(getLogger(), "... constructing joint groups");
    buildGroups(srdf_model);

    RCLCPP_DEBUG(getLogger(), "... constructing joint group states");
    buildGroupStates(srdf_model);

    // For debugging entire model
    // printModelInfo(std::cout);
  }
  else
  {
    RCLCPP_WARN(getLogger(), "No root link found");
  }
}

namespace
{
typedef std::map<const JointModel*, std::pair<std::set<const LinkModel*, OrderLinksByIndex>,
                                              std::set<const JointModel*, OrderJointsByIndex>>>
    DescMap;

void computeDescendantsHelper(const JointModel* joint, std::vector<const JointModel*>& parents,
                              std::set<const JointModel*>& seen, DescMap& descendants)
{
  if (!joint)
    return;
  if (seen.find(joint) != seen.end())
    return;
  seen.insert(joint);

  for (const JointModel* parent : parents)
    descendants[parent].second.insert(joint);

  const LinkModel* lm = joint->getChildLinkModel();
  if (!lm)
    return;

  for (const JointModel* parent : parents)
    descendants[parent].first.insert(lm);
  descendants[joint].first.insert(lm);

  parents.push_back(joint);
  const std::vector<const JointModel*>& ch = lm->getChildJointModels();
  for (const JointModel* child_joint_model : ch)
    computeDescendantsHelper(child_joint_model, parents, seen, descendants);
  const std::vector<const JointModel*>& mim = joint->getMimicRequests();
  for (const JointModel* mimic_joint_model : mim)
    computeDescendantsHelper(mimic_joint_model, parents, seen, descendants);
  parents.pop_back();
}

void computeCommonRootsHelper(const JointModel* joint, std::vector<int>& common_roots, int size)
{
  if (!joint)
    return;
  const LinkModel* lm = joint->getChildLinkModel();
  if (!lm)
    return;

  const std::vector<const JointModel*>& ch = lm->getChildJointModels();
  for (std::size_t i = 0; i < ch.size(); ++i)
  {
    const std::vector<const JointModel*>& a = ch[i]->getDescendantJointModels();
    for (std::size_t j = i + 1; j < ch.size(); ++j)
    {
      const std::vector<const JointModel*>& b = ch[j]->getDescendantJointModels();
      for (const JointModel* m : b)
      {
        common_roots[ch[i]->getJointIndex() * size + m->getJointIndex()] =
            common_roots[ch[i]->getJointIndex() + m->getJointIndex() * size] = joint->getJointIndex();
      }
      for (const JointModel* k : a)
      {
        common_roots[k->getJointIndex() * size + ch[j]->getJointIndex()] =
            common_roots[k->getJointIndex() + ch[j]->getJointIndex() * size] = joint->getJointIndex();
        for (const JointModel* m : b)
        {
          common_roots[k->getJointIndex() * size + m->getJointIndex()] =
              common_roots[k->getJointIndex() + m->getJointIndex() * size] = joint->getJointIndex();
        }
      }
    }
    computeCommonRootsHelper(ch[i], common_roots, size);
  }
}
}  // namespace

void RobotModel::computeCommonRoots()
{
  // compute common roots for all pairs of joints;
  // there are 3 cases of pairs (X, Y):
  //    X != Y && X and Y are not descendants of one another
  //    X == Y
  //    X != Y && X and Y are descendants of one another

  // by default, the common root is always the global root;
  common_joint_roots_.resize(joint_model_vector_.size() * joint_model_vector_.size(), 0);

  // look at all descendants recursively; for two sibling nodes A, B, both children of X, all the pairs of respective
  // descendants of A and B
  // have X as the common root.
  computeCommonRootsHelper(root_joint_, common_joint_roots_, joint_model_vector_.size());

  for (const JointModel* joint_model : joint_model_vector_)
  {
    // the common root of a joint and itself is the same joint:
    common_joint_roots_[joint_model->getJointIndex() * (1 + joint_model_vector_.size())] = joint_model->getJointIndex();

    // a node N and one of its descendants have as common root the node N itself:
    const std::vector<const JointModel*>& d = joint_model->getDescendantJointModels();
    for (const JointModel* descendant_joint_model : d)
    {
      common_joint_roots_[descendant_joint_model->getJointIndex() * joint_model_vector_.size() +
                          joint_model->getJointIndex()] =
          common_joint_roots_[descendant_joint_model->getJointIndex() +
                              joint_model->getJointIndex() * joint_model_vector_.size()] = joint_model->getJointIndex();
    }
  }
}

void RobotModel::computeDescendants()
{
  // compute the list of descendants for all joints
  std::vector<const JointModel*> parents;
  std::set<const JointModel*> seen;

  DescMap descendants;
  computeDescendantsHelper(root_joint_, parents, seen, descendants);
  for (std::pair<const JointModel* const, std::pair<std::set<const LinkModel*, OrderLinksByIndex>,
                                                    std::set<const JointModel*, OrderJointsByIndex>>>& descendant :
       descendants)
  {
    JointModel* jm = const_cast<JointModel*>(descendant.first);
    for (const JointModel* jt : descendant.second.second)
      jm->addDescendantJointModel(jt);
    for (const LinkModel* jt : descendant.second.first)
      jm->addDescendantLinkModel(jt);
  }
}

void RobotModel::buildJointInfo()
{
  // construct additional maps for easy access by name
  variable_count_ = 0;
  active_joint_model_start_index_.reserve(joint_model_vector_.size());
  variable_names_.reserve(joint_model_vector_.size());
  joints_of_variable_.reserve(joint_model_vector_.size());

  for (const auto& joint : joint_model_vector_)
  {
    RCLCPP_DEBUG(LOGGER, "Processing joint %s", joint->getName().c_str());
    const std::vector<std::string>& name_order = joint->getVariableNames();

    // compute index map
    if (!name_order.empty())
    {
      for (std::size_t j = 0; j < name_order.size(); ++j)
      {
        RCLCPP_DEBUG(LOGGER, " ... variable %s", name_order[j].c_str());
        joint_variables_index_map_[name_order[j]] = variable_count_ + j;
        variable_names_.push_back(name_order[j]);
        joints_of_variable_.push_back(joint);
      }
      if (joint->getMimic() == nullptr)
      {
        active_joint_model_start_index_.push_back(variable_count_);
        active_joint_model_vector_.push_back(joint);
        active_joint_model_names_vector_.push_back(joint->getName());
        active_joint_model_vector_const_.push_back(joint);
        active_joint_models_bounds_.push_back(&joint->getVariableBounds());
      }

      if (joint->getType() == JointModel::REVOLUTE && static_cast<const RevoluteJointModel*>(joint)->isContinuous())
        continuous_joint_model_vector_.push_back(joint);

      joint_variables_index_map_[joint->getName()] = variable_count_;

      // compute variable count
      std::size_t vc = joint->getVariableCount();
      variable_count_ += vc;
      if (vc == 1)
      {
        single_dof_joints_.push_back(joint);
      }
      else
      {
        multi_dof_joints_.push_back(joint);
      }
    }
  }

  std::vector<bool> link_considered(link_model_vector_.size(), false);
  for (const LinkModel* link : link_model_vector_)
  {
    if (link_considered[link->getLinkIndex()])
      continue;

    LinkTransformMap associated_transforms;
    computeFixedTransforms(link, link->getJointOriginTransform().inverse(), associated_transforms);
    for (auto& tf_base : associated_transforms)
    {
      link_considered[tf_base.first->getLinkIndex()] = true;
      for (auto& tf_target : associated_transforms)
      {
        if (&tf_base != &tf_target)
        {
          const_cast<LinkModel*>(tf_base.first)  // regain write access to base LinkModel*
              ->addAssociatedFixedTransform(tf_target.first, tf_base.second.inverse() * tf_target.second);
        }
      }
    }
  }

  computeDescendants();
  computeCommonRoots();  // must be called _after_ list of descendants was computed
}

void RobotModel::buildGroupStates(const srdf::Model& srdf_model)
{
  // copy the default states to the groups
  const std::vector<srdf::Model::GroupState>& ds = srdf_model.getGroupStates();
  for (const srdf::Model::GroupState& group_state : ds)
  {
    if (hasJointModelGroup(group_state.group_))
    {
      JointModelGroup* jmg = getJointModelGroup(group_state.group_);
      std::vector<const JointModel*> remaining_joints = jmg->getActiveJointModels();
      std::map<std::string, double> state;
      for (std::map<std::string, std::vector<double>>::const_iterator jt = group_state.joint_values_.begin();
           jt != group_state.joint_values_.end(); ++jt)
      {
        if (jmg->hasJointModel(jt->first))
        {
          const JointModel* jm = jmg->getJointModel(jt->first);
          const std::vector<std::string>& vn = jm->getVariableNames();
          // Remove current joint name from remaining list.
          auto it_found = std::find(remaining_joints.begin(), remaining_joints.end(), jm);
          if (it_found != remaining_joints.end())
            remaining_joints.erase(it_found);
          if (vn.size() == jt->second.size())
          {
            for (std::size_t j = 0; j < vn.size(); ++j)
              state[vn[j]] = jt->second[j];
          }
          else
          {
            RCLCPP_ERROR(getLogger(),
                         "The model for joint '%s' requires %d variable values, "
                         "but only %d variable values were supplied in default state '%s' for group '%s'",
                         jt->first.c_str(), static_cast<int>(vn.size()), static_cast<int>(jt->second.size()),
                         group_state.name_.c_str(), jmg->getName().c_str());
          }
        }
        else
        {
          RCLCPP_ERROR(getLogger(),
                       "Group state '%s' specifies value for joint '%s', "
                       "but that joint is not part of group '%s'",
                       group_state.name_.c_str(), jt->first.c_str(), jmg->getName().c_str());
        }
      }
      if (!remaining_joints.empty())
      {
        std::stringstream missing;
        missing << (*remaining_joints.begin())->getName();
        for (auto j = ++remaining_joints.begin(); j != remaining_joints.end(); ++j)
        {
          missing << ", " << (*j)->getName();
        }
        RCLCPP_WARN_STREAM(getLogger(), "Group state '" << group_state.name_
                                                        << "' doesn't specify all group joints in group '"
                                                        << group_state.group_ << "'. " << missing.str() << ' '
                                                        << (remaining_joints.size() > 1 ? "are" : "is") << " missing.");
      }
      if (!state.empty())
        jmg->addDefaultState(group_state.name_, state);
    }
    else
    {
      RCLCPP_ERROR(getLogger(), "Group state '%s' specified for group '%s', but that group does not exist",
                   group_state.name_.c_str(), group_state.group_.c_str());
    }
  }
}

void RobotModel::buildMimic(const urdf::ModelInterface& urdf_model)
{
  // compute mimic joints
  for (JointModel* joint_model : joint_model_vector_)
  {
    const urdf::Joint* jm = urdf_model.getJoint(joint_model->getName()).get();
    if (jm)
    {
      if (jm->mimic)
      {
        JointModelMap::const_iterator jit = joint_model_map_.find(jm->mimic->joint_name);
        if (jit != joint_model_map_.end())
        {
          if (joint_model->getVariableCount() == jit->second->getVariableCount())
          {
            joint_model->setMimic(jit->second, jm->mimic->multiplier, jm->mimic->offset);
          }
          else
          {
            RCLCPP_ERROR(getLogger(), "Joint '%s' cannot mimic joint '%s' because they have different number of DOF",
                         joint_model->getName().c_str(), jm->mimic->joint_name.c_str());
          }
        }
        else
        {
          RCLCPP_ERROR(getLogger(), "Joint '%s' cannot mimic unknown joint '%s'", joint_model->getName().c_str(),
                       jm->mimic->joint_name.c_str());
        }
      }
    }
  }

  // in case we have a joint that mimics a joint that already mimics another joint, we can simplify things:
  bool change = true;
  while (change)
  {
    change = false;
    for (JointModel* joint_model : joint_model_vector_)
    {
      if (joint_model->getMimic())
      {
        if (joint_model->getMimic()->getMimic())
        {
          joint_model->setMimic(joint_model->getMimic()->getMimic(),
                                joint_model->getMimicFactor() * joint_model->getMimic()->getMimicFactor(),
                                joint_model->getMimicOffset() +
                                    joint_model->getMimicFactor() * joint_model->getMimic()->getMimicOffset());
          change = true;
        }
        if (joint_model == joint_model->getMimic())
        {
          RCLCPP_ERROR(getLogger(), "Cycle found in joint that mimic each other. Ignoring all mimic joints.");
          for (JointModel* joint_model_recal : joint_model_vector_)
            joint_model_recal->setMimic(nullptr, 0.0, 0.0);
          change = false;
          break;
        }
      }
    }
  }
  // build mimic requests
  for (JointModel* joint_model : joint_model_vector_)
  {
    if (joint_model->getMimic())
    {
      const_cast<JointModel*>(joint_model->getMimic())->addMimicRequest(joint_model);
      mimic_joints_.push_back(joint_model);
    }
  }
}

bool RobotModel::hasEndEffector(const std::string& eef) const
{
  return end_effectors_map_.find(eef) != end_effectors_map_.end();
}

const JointModelGroup* RobotModel::getEndEffector(const std::string& name) const
{
  JointModelGroupMap::const_iterator it = end_effectors_map_.find(name);
  if (it == end_effectors_map_.end())
  {
    it = joint_model_group_map_.find(name);
    if (it != joint_model_group_map_.end() && it->second->isEndEffector())
      return it->second;
    RCLCPP_ERROR(getLogger(), "End-effector '%s' not found in model '%s'", name.c_str(), model_name_.c_str());
    return nullptr;
  }
  return it->second;
}

JointModelGroup* RobotModel::getEndEffector(const std::string& name)
{
  JointModelGroupMap::const_iterator it = end_effectors_map_.find(name);
  if (it == end_effectors_map_.end())
  {
    it = joint_model_group_map_.find(name);
    if (it != joint_model_group_map_.end() && it->second->isEndEffector())
      return it->second;
    RCLCPP_ERROR(getLogger(), "End-effector '%s' not found in model '%s'", name.c_str(), model_name_.c_str());
    return nullptr;
  }
  return it->second;
}

bool RobotModel::hasJointModelGroup(const std::string& name) const
{
  return joint_model_group_map_.find(name) != joint_model_group_map_.end();
}

const JointModelGroup* RobotModel::getJointModelGroup(const std::string& name) const
{
  JointModelGroupMap::const_iterator it = joint_model_group_map_.find(name);
  if (it == joint_model_group_map_.end())
  {
    RCLCPP_ERROR(getLogger(), "Group '%s' not found in model '%s'", name.c_str(), model_name_.c_str());
    return nullptr;
  }
  return it->second;
}

JointModelGroup* RobotModel::getJointModelGroup(const std::string& name)
{
  JointModelGroupMap::const_iterator it = joint_model_group_map_.find(name);
  if (it == joint_model_group_map_.end())
  {
    RCLCPP_ERROR(getLogger(), "Group '%s' not found in model '%s'", name.c_str(), model_name_.c_str());
    return nullptr;
  }
  return it->second;
}

void RobotModel::buildGroups(const srdf::Model& srdf_model)
{
  const std::vector<srdf::Model::Group>& group_configs = srdf_model.getGroups();

  // the only thing tricky is dealing with subgroups
  std::vector<bool> processed(group_configs.size(), false);

  bool added = true;
  while (added)
  {
    added = false;

    // going to make passes until we can't do anything else
    for (std::size_t i = 0; i < group_configs.size(); ++i)
    {
      if (!processed[i])
      {
        // if we haven't processed, check and see if the dependencies are met yet
        bool all_subgroups_added = true;
        for (const std::string& subgroup : group_configs[i].subgroups_)
        {
          if (joint_model_group_map_.find(subgroup) == joint_model_group_map_.end())
          {
            all_subgroups_added = false;
            break;
          }
        }
        if (all_subgroups_added)
        {
          added = true;
          processed[i] = true;
          if (!addJointModelGroup(group_configs[i]))
          {
            RCLCPP_WARN(getLogger(), "Failed to add group '%s'", group_configs[i].name_.c_str());
          }
        }
      }
    }
  }

  for (std::size_t i = 0; i < processed.size(); ++i)
  {
    if (!processed[i])
    {
      RCLCPP_WARN(getLogger(), "Could not process group '%s' due to unmet subgroup dependencies",
                  group_configs[i].name_.c_str());
    }
  }

  for (JointModelGroupMap::const_iterator it = joint_model_group_map_.begin(); it != joint_model_group_map_.end(); ++it)
    joint_model_groups_.push_back(it->second);
  std::sort(joint_model_groups_.begin(), joint_model_groups_.end(), OrderGroupsByName());
  for (JointModelGroup* joint_model_group : joint_model_groups_)
  {
    joint_model_groups_const_.push_back(joint_model_group);
    joint_model_group_names_.push_back(joint_model_group->getName());
  }

  buildGroupsInfoSubgroups();
  buildGroupsInfoEndEffectors(srdf_model);
}

void RobotModel::buildGroupsInfoSubgroups()
{
  // compute subgroups
  for (JointModelGroupMap::const_iterator it = joint_model_group_map_.begin(); it != joint_model_group_map_.end(); ++it)
  {
    JointModelGroup* jmg = it->second;
    std::vector<std::string> subgroup_names;
    std::set<const JointModel*> joints(jmg->getJointModels().begin(), jmg->getJointModels().end());
    for (JointModelGroupMap::const_iterator jt = joint_model_group_map_.begin(); jt != joint_model_group_map_.end();
         ++jt)
    {
      if (jt->first != it->first)
      {
        bool ok = true;
        JointModelGroup* sub_jmg = jt->second;
        const std::vector<const JointModel*>& sub_joints = sub_jmg->getJointModels();
        for (const JointModel* sub_joint : sub_joints)
        {
          if (joints.find(sub_joint) == joints.end())
          {
            ok = false;
            break;
          }
        }
        if (ok)
          subgroup_names.push_back(sub_jmg->getName());
      }
    }
    if (!subgroup_names.empty())
      jmg->setSubgroupNames(subgroup_names);
  }
}

void RobotModel::buildGroupsInfoEndEffectors(const srdf::Model& srdf_model)
{
  // set the end-effector flags
  const std::vector<srdf::Model::EndEffector>& eefs = srdf_model.getEndEffectors();
  for (JointModelGroupMap::const_iterator it = joint_model_group_map_.begin(); it != joint_model_group_map_.end(); ++it)
  {
    // check if this group is a known end effector
    for (const srdf::Model::EndEffector& eef : eefs)
    {
      if (eef.component_group_ == it->first)
      {
        // if it is, mark it as such
        it->second->setEndEffectorName(eef.name_);
        end_effectors_map_[eef.name_] = it->second;
        end_effectors_.push_back(it->second);

        // check to see if there are groups that contain the parent link of this end effector.
        // record this information if found;
        std::vector<JointModelGroup*> possible_parent_groups;
        for (JointModelGroupMap::const_iterator jt = joint_model_group_map_.begin(); jt != joint_model_group_map_.end();
             ++jt)
        {
          if (jt->first != it->first)
          {
            if (jt->second->hasLinkModel(eef.parent_link_))
            {
              jt->second->attachEndEffector(eef.name_);
              possible_parent_groups.push_back(jt->second);
            }
          }
        }

        JointModelGroup* eef_parent_group = nullptr;
        // if a parent group is specified in SRDF, try to use it
        if (!eef.parent_group_.empty())
        {
          JointModelGroupMap::const_iterator jt = joint_model_group_map_.find(eef.parent_group_);
          if (jt != joint_model_group_map_.end())
          {
            if (jt->second->hasLinkModel(eef.parent_link_))
            {
              if (jt->second != it->second)
              {
                eef_parent_group = jt->second;
              }
              else
              {
                RCLCPP_ERROR(getLogger(), "Group '%s' for end-effector '%s' cannot be its own parent",
                             eef.parent_group_.c_str(), eef.name_.c_str());
              }
            }
            else
            {
              RCLCPP_ERROR(getLogger(),
                           "Group '%s' was specified as parent group for end-effector '%s' "
                           "but it does not include the parent link '%s'",
                           eef.parent_group_.c_str(), eef.name_.c_str(), eef.parent_link_.c_str());
            }
          }
          else
          {
            RCLCPP_ERROR(getLogger(), "Group name '%s' not found (specified as parent group for end-effector '%s')",
                         eef.parent_group_.c_str(), eef.name_.c_str());
          }
        }

        // if no parent group was specified, use a default one
        if (eef_parent_group == nullptr)
        {
          if (!possible_parent_groups.empty())
          {
            // if there are multiple options for the group that contains this end-effector,
            // we pick the group with fewest joints.
            std::size_t best = 0;
            for (std::size_t g = 1; g < possible_parent_groups.size(); ++g)
            {
              if (possible_parent_groups[g]->getJointModels().size() <
                  possible_parent_groups[best]->getJointModels().size())
                best = g;
            }
            eef_parent_group = possible_parent_groups[best];
          }
        }

        if (eef_parent_group)
        {
          it->second->setEndEffectorParent(eef_parent_group->getName(), eef.parent_link_);
        }
        else
        {
          RCLCPP_WARN(getLogger(), "Could not identify parent group for end-effector '%s'", eef.name_.c_str());
          it->second->setEndEffectorParent("", eef.parent_link_);
        }
      }
    }
  }
  std::sort(end_effectors_.begin(), end_effectors_.end(), OrderGroupsByName());
}

bool RobotModel::addJointModelGroup(const srdf::Model::Group& gc)
{
  if (joint_model_group_map_.find(gc.name_) != joint_model_group_map_.end())
  {
    RCLCPP_WARN(getLogger(), "A group named '%s' already exists. Not adding.", gc.name_.c_str());
    return false;
  }

  std::set<const JointModel*> jset;

  // add joints from chains
  for (const std::pair<std::string, std::string>& chain : gc.chains_)
  {
    const LinkModel* base_link = getLinkModel(chain.first);
    const LinkModel* tip_link = getLinkModel(chain.second);
    if (base_link && tip_link)
    {
      // go from tip, up the chain, until we hit the root or we find the base_link
      const LinkModel* lm = tip_link;
      std::vector<const JointModel*> cj;
      while (lm)
      {
        if (lm == base_link)
          break;
        cj.push_back(lm->getParentJointModel());
        lm = lm->getParentJointModel()->getParentLinkModel();
      }
      // if we did not find the base_link, we could have a chain like e.g.,
      // from one end-effector to another end-effector, so the root is in between
      if (lm != base_link)
      {
        // we go up the chain from the base this time, and see where we intersect the other chain
        lm = base_link;
        std::size_t index = 0;
        std::vector<const JointModel*> cj2;
        while (lm)
        {
          for (std::size_t j = 0; j < cj.size(); ++j)
          {
            if (cj[j] == lm->getParentJointModel())
            {
              index = j + 1;
              break;
            }
          }
          if (index > 0)
            break;
          cj2.push_back(lm->getParentJointModel());
          lm = lm->getParentJointModel()->getParentLinkModel();
        }
        if (index > 0)
        {
          jset.insert(cj.begin(), cj.begin() + index);
          jset.insert(cj2.begin(), cj2.end());
        }
      }
      else
      {
        // if we have a simple chain, just add the joints
        jset.insert(cj.begin(), cj.end());
      }
    }
  }

  // add joints
  for (const std::string& joint : gc.joints_)
  {
    const JointModel* j = getJointModel(joint);
    if (j)
      jset.insert(j);
  }

  // add joints that are parents of included links
  for (const std::string& link : gc.links_)
  {
    const LinkModel* l = getLinkModel(link);
    if (l)
      jset.insert(l->getParentJointModel());
  }

  // add joints from subgroups
  for (const std::string& subgroup : gc.subgroups_)
  {
    const JointModelGroup* sg = getJointModelGroup(subgroup);
    if (sg)
    {
      // active joints
      const std::vector<const JointModel*>& js = sg->getJointModels();
      for (const JointModel* j : js)
        jset.insert(j);

      // fixed joints
      const std::vector<const JointModel*>& fs = sg->getFixedJointModels();
      for (const JointModel* f : fs)
        jset.insert(f);

      // mimic joints
      const std::vector<const JointModel*>& ms = sg->getMimicJointModels();
      for (const JointModel* m : ms)
        jset.insert(m);
    }
  }

  if (jset.empty())
  {
    RCLCPP_WARN(getLogger(), "Group '%s' must have at least one valid joint", gc.name_.c_str());
    return false;
  }

  std::vector<const JointModel*> joints;
  joints.reserve(jset.size());
  for (const JointModel* it : jset)
    joints.push_back(it);

  JointModelGroup* jmg = new JointModelGroup(gc.name_, gc, joints, this);
  joint_model_group_map_[gc.name_] = jmg;

  return true;
}

JointModel* RobotModel::buildRecursive(LinkModel* parent, const urdf::Link* urdf_link, const srdf::Model& srdf_model)
{
  // construct the joint
  JointModel* joint = constructJointModel(urdf_link, srdf_model);
  RCLCPP_DEBUG(LOGGER, "buildRecursive for link: %s (parent joint type: %d), parent: %s, constructed joint: %s of type: %d",
               urdf_link->name.c_str(), urdf_link->parent_joint ? urdf_link->parent_joint->type : -1,
               parent ? parent->getName().c_str() : "<null>",
               joint ? joint->getName().c_str() : "<null>", static_cast<int>(joint->getType()));

  if (joint == nullptr)
    return nullptr;

  // bookkeeping for the joint
  joint_model_vector_.push_back(joint);
  joint_model_map_[joint->getName()] = joint;
  joint_model_vector_const_.push_back(joint);
  joint_model_names_vector_.push_back(joint->getName());
  joint->setParentLinkModel(parent);

  // construct the link
  LinkModel* link = constructLinkModel(urdf_link);
  joint->setChildLinkModel(link);
  link->setParentLinkModel(parent);

  // bookkeeping for the link
  link_model_map_[joint->getChildLinkModel()->getName()] = link;
  link_model_vector_.push_back(link);
  link_model_vector_const_.push_back(link);
  link_model_names_vector_.push_back(link->getName());
  if (!link->getShapes().empty())
  {
    link_models_with_collision_geometry_vector_.push_back(link);
    link_model_names_with_collision_geometry_vector_.push_back(link->getName());
    link->setFirstCollisionBodyTransformIndex(link_geometry_count_);
    link_geometry_count_ += link->getShapes().size();
  }
  link->setParentJointModel(joint);

  // recursively build child links (and joints)
  for (const urdf::LinkSharedPtr& child_link : urdf_link->child_links)
  {
    JointModel* jm = buildRecursive(link, child_link.get(), srdf_model);
    if (jm) {
      RCLCPP_DEBUG(LOGGER, "Adding joint model %s to parent link %s and child link %s", jm->getName().c_str(), link->getName().c_str(), child_link->name.c_str());
      link->addChildJointModel(jm);
    }
    else
      RCLCPP_DEBUG(LOGGER, "NOT adding joint model to parent link %s and child link %s", link->getName().c_str(), child_link->name.c_str());
  }
  return joint;
}

namespace
{
// construct bounds for 1DOF joint
inline VariableBounds jointBoundsFromURDF(const urdf::Joint* urdf_joint)
{
  VariableBounds b;
  if (urdf_joint->safety)
  {
    b.position_bounded_ = true;
    b.min_position_ = urdf_joint->safety->soft_lower_limit;
    b.max_position_ = urdf_joint->safety->soft_upper_limit;
    if (urdf_joint->limits)
    {
      if (urdf_joint->limits->lower > b.min_position_)
        b.min_position_ = urdf_joint->limits->lower;
      if (urdf_joint->limits->upper < b.max_position_)
        b.max_position_ = urdf_joint->limits->upper;
    }
  }
  else
  {
    if (urdf_joint->limits)
    {
      b.position_bounded_ = true;
      b.min_position_ = urdf_joint->limits->lower;
      b.max_position_ = urdf_joint->limits->upper;
    }
  }
  if (urdf_joint->limits)
  {
    b.max_velocity_ = fabs(urdf_joint->limits->velocity);
    b.min_velocity_ = -b.max_velocity_;
    b.velocity_bounded_ = b.max_velocity_ > std::numeric_limits<double>::epsilon();
  }
  return b;
}
}  // namespace

JointModel* RobotModel::constructJointModel(const urdf::Link* child_link, const srdf::Model& srdf_model)
{
  JointModel* new_joint_model = nullptr;
  auto parent_joint = child_link->parent_joint ? child_link->parent_joint.get() : nullptr;
  auto joint_index = joint_model_vector_.size();
  auto first_variable_index = joint_model_vector_.empty() ? 0 :
                                                            joint_model_vector_.back()->getFirstVariableIndex() +
                                                                joint_model_vector_.back()->getVariableCount();

  // if parent_joint exists, must be the root link transform
  if (parent_joint)
  {
    switch (parent_joint->type)
    {
      case urdf::Joint::REVOLUTE:
      {
        RevoluteJointModel* j = new RevoluteJointModel(parent_joint->name, joint_index, first_variable_index);
        j->setVariableBounds(j->getName(), jointBoundsFromURDF(parent_joint));
        j->setContinuous(false);
        j->setAxis(Eigen::Vector3d(parent_joint->axis.x, parent_joint->axis.y, parent_joint->axis.z));
        new_joint_model = j;
      }
      break;
      case urdf::Joint::CONTINUOUS:
      {
        RevoluteJointModel* j = new RevoluteJointModel(parent_joint->name, joint_index, first_variable_index);
        j->setVariableBounds(j->getName(), jointBoundsFromURDF(parent_joint));
        j->setContinuous(true);
        j->setAxis(Eigen::Vector3d(parent_joint->axis.x, parent_joint->axis.y, parent_joint->axis.z));
        new_joint_model = j;
      }
      break;
      case urdf::Joint::PRISMATIC:
      {
        PrismaticJointModel* j = new PrismaticJointModel(parent_joint->name, joint_index, first_variable_index);
        j->setVariableBounds(j->getName(), jointBoundsFromURDF(parent_joint));
        j->setAxis(Eigen::Vector3d(parent_joint->axis.x, parent_joint->axis.y, parent_joint->axis.z));
        new_joint_model = j;
      }
      break;
      case urdf::Joint::FLOATING:
        new_joint_model = new FloatingJointModel(parent_joint->name, joint_index, first_variable_index);
        break;
      case urdf::Joint::PLANAR:
        new_joint_model = new PlanarJointModel(parent_joint->name, joint_index, first_variable_index);
        break;
      case urdf::Joint::FIXED:
        new_joint_model = new FixedJointModel(parent_joint->name, joint_index, first_variable_index);
        break;
      default:
        RCLCPP_ERROR(getLogger(), "Unknown joint type: %d", static_cast<int>(parent_joint->type));
        break;
    }
  }
  else  // if parent_joint passed in as null, then we're at root of URDF model
  {
    const std::vector<srdf::Model::VirtualJoint>& virtual_joints = srdf_model.getVirtualJoints();
    for (const srdf::Model::VirtualJoint& virtual_joint : virtual_joints)
    {
      if (virtual_joint.child_link_ != child_link->name)
      {
        if (child_link->name == "world" && virtual_joint.type_ == "fixed" && child_link->collision_array.empty() &&
            !child_link->collision && child_link->visual_array.empty() && !child_link->visual)
        {
          // Gazebo requires a fixed link from a dummy world link to the first robot's link
          // Skip warning in this case and create a fixed joint with given name
          new_joint_model = new FixedJointModel(virtual_joint.name_, joint_index, first_variable_index);
        }
        else
        {
          RCLCPP_WARN(getLogger(),
                      "Skipping virtual joint '%s' because its child frame '%s' "
                      "does not match the URDF frame '%s'",
                      virtual_joint.name_.c_str(), virtual_joint.child_link_.c_str(), child_link->name.c_str());
        }
      }
      else if (virtual_joint.parent_frame_.empty())
      {
        RCLCPP_WARN(getLogger(), "Skipping virtual joint '%s' because its parent frame is empty",
                    virtual_joint.name_.c_str());
      }
      else
      {
        if (virtual_joint.type_ == "fixed")
        {
          new_joint_model = new FixedJointModel(virtual_joint.name_, joint_index, first_variable_index);
        }
        else if (virtual_joint.type_ == "planar")
        {
          new_joint_model = new PlanarJointModel(virtual_joint.name_, joint_index, first_variable_index);
        }
        else if (virtual_joint.type_ == "floating")
        {
          new_joint_model = new FloatingJointModel(virtual_joint.name_, joint_index, first_variable_index);
        }
        if (new_joint_model)
        {
          // for fixed frames we still use the robot root link
          if (virtual_joint.type_ != "fixed")
          {
            model_frame_ = virtual_joint.parent_frame_;
          }
          break;
        }
      }
    }
    if (!new_joint_model)
    {
      RCLCPP_INFO(getLogger(), "No root/virtual joint specified in SRDF. Assuming fixed joint");
      new_joint_model = new FixedJointModel("ASSUMED_FIXED_ROOT_JOINT", joint_index, first_variable_index);
    }
  }

  if (new_joint_model)
  {
    new_joint_model->setDistanceFactor(new_joint_model->getStateSpaceDimension());
    const std::vector<srdf::Model::PassiveJoint>& pjoints = srdf_model.getPassiveJoints();
    for (const srdf::Model::PassiveJoint& pjoint : pjoints)
    {
      if (new_joint_model->getName() == pjoint.name_)
      {
        new_joint_model->setPassive(true);
        break;
      }
    }

    for (const srdf::Model::JointProperty& property : srdf_model.getJointProperties(new_joint_model->getName()))
    {
      if (property.property_name_ == "angular_distance_weight")
      {
        double angular_distance_weight;
        try
        {
          std::string::size_type sz;
          angular_distance_weight = std::stod(property.value_, &sz);
          if (sz != property.value_.size())
          {
            RCLCPP_WARN_STREAM(getLogger(), "Extra characters after property "
                                                << property.property_name_ << " for joint " << property.joint_name_
                                                << " as double: '" << property.value_.substr(sz) << '\'');
          }
        }
        catch (const std::invalid_argument& e)
        {
          RCLCPP_ERROR_STREAM(getLogger(), "Unable to parse property " << property.property_name_ << " for joint "
                                                                       << property.joint_name_ << " as double: '"
                                                                       << property.value_ << '\'');
          continue;
        }

        if (new_joint_model->getType() == JointModel::JointType::PLANAR)
        {
          static_cast<PlanarJointModel*>(new_joint_model)->setAngularDistanceWeight(angular_distance_weight);
        }
        else if (new_joint_model->getType() == JointModel::JointType::FLOATING)
        {
          static_cast<FloatingJointModel*>(new_joint_model)->setAngularDistanceWeight(angular_distance_weight);
        }
        else
        {
          RCLCPP_ERROR_STREAM(getLogger(), "Cannot apply property " << property.property_name_ << " to joint type: "
                                                                    << new_joint_model->getTypeName());
        }
      }
      else if (property.property_name_ == "motion_model")
      {
        if (new_joint_model->getType() != JointModel::JointType::PLANAR)
        {
          RCLCPP_ERROR(getLogger(), "Cannot apply property %s to joint type: %s", property.property_name_.c_str(),
                       new_joint_model->getTypeName().c_str());
          continue;
        }

        PlanarJointModel::MotionModel motion_model;
        if (property.value_ == "holonomic")
        {
          motion_model = PlanarJointModel::MotionModel::HOLONOMIC;
        }
        else if (property.value_ == "diff_drive")
        {
          motion_model = PlanarJointModel::MotionModel::DIFF_DRIVE;
        }
        else
        {
          RCLCPP_ERROR_STREAM(getLogger(), "Unknown value for property " << property.property_name_ << " ("
                                                                         << property.joint_name_ << "): '"
                                                                         << property.value_ << '\'');
          RCLCPP_ERROR(getLogger(), "Valid values are 'holonomic' and 'diff_drive'");
          continue;
        }

        static_cast<PlanarJointModel*>(new_joint_model)->setMotionModel(motion_model);
      }
      else if (property.property_name_ == "min_translational_distance")
      {
        if (new_joint_model->getType() != JointModel::JointType::PLANAR)
        {
          RCLCPP_ERROR(getLogger(), "Cannot apply property %s to joint type: %s", property.property_name_.c_str(),
                       new_joint_model->getTypeName().c_str());
          continue;
        }
        double min_translational_distance;
        try
        {
          std::string::size_type sz;
          min_translational_distance = std::stod(property.value_, &sz);
          if (sz != property.value_.size())
          {
            RCLCPP_WARN_STREAM(getLogger(), "Extra characters after property "
                                                << property.property_name_ << " for joint " << property.joint_name_
                                                << " as double: '" << property.value_.substr(sz) << '\'');
          }
        }
        catch (const std::invalid_argument& e)
        {
          RCLCPP_ERROR_STREAM(getLogger(), "Unable to parse property " << property.property_name_ << " for joint "
                                                                       << property.joint_name_ << " as double: '"
                                                                       << property.value_ << '\'');
          continue;
        }

        static_cast<PlanarJointModel*>(new_joint_model)->setMinTranslationalDistance(min_translational_distance);
      }
      else
      {
        RCLCPP_ERROR(getLogger(), "Unknown joint property: %s", property.property_name_.c_str());
      }
    }
  }

  return new_joint_model;
}

namespace
{
inline Eigen::Isometry3d urdfPose2Isometry3d(const urdf::Pose& pose)
{
  Eigen::Quaterniond q(pose.rotation.w, pose.rotation.x, pose.rotation.y, pose.rotation.z);
  Eigen::Isometry3d af(Eigen::Translation3d(pose.position.x, pose.position.y, pose.position.z) * q);
  return af;
}
}  // namespace

LinkModel* RobotModel::constructLinkModel(const urdf::Link* urdf_link)
{
  auto link_index = link_model_vector_.size();
  LinkModel* new_link_model = new LinkModel(urdf_link->name, link_index);

  const std::vector<urdf::CollisionSharedPtr>& col_array =
      urdf_link->collision_array.empty() ? std::vector<urdf::CollisionSharedPtr>(1, urdf_link->collision) :
                                           urdf_link->collision_array;

  std::vector<shapes::ShapeConstPtr> shapes;
  EigenSTL::vector_Isometry3d poses;

  for (const urdf::CollisionSharedPtr& col : col_array)
  {
    if (col && col->geometry)
    {
      shapes::ShapeConstPtr s = constructShape(col->geometry.get());
      if (s)
      {
        shapes.push_back(s);
        poses.push_back(urdfPose2Isometry3d(col->origin));
      }
    }
  }

  // Should we warn that old (melodic) behaviour has changed, not copying visual to collision geometries anymore?
  bool warn_about_missing_collision = false;
  if (shapes.empty())
  {
    const auto& vis_array = urdf_link->visual_array.empty() ? std::vector<urdf::VisualSharedPtr>{ urdf_link->visual } :
                                                              urdf_link->visual_array;
    for (const urdf::VisualSharedPtr& vis : vis_array)
    {
      if (vis && vis->geometry)
        warn_about_missing_collision = true;
    }
  }
  if (warn_about_missing_collision)
  {
    RCLCPP_WARN_STREAM(getLogger(),  // TODO(henningkayser): use child namespace "empty_collision_geometry"
                       "Link " << urdf_link->name
                               << " has visual geometry but no collision geometry. "
                                  "Collision geometry will be left empty. "
                                  "Fix your URDF file by explicitly specifying collision geometry.");
  }

  new_link_model->setGeometry(shapes, poses);

  // figure out visual mesh (try visual urdf tag first, collision tag otherwise
  if (urdf_link->visual && urdf_link->visual->geometry)
  {
    if (urdf_link->visual->geometry->type == urdf::Geometry::MESH)
    {
      const urdf::Mesh* mesh = static_cast<const urdf::Mesh*>(urdf_link->visual->geometry.get());
      if (!mesh->filename.empty())
      {
        new_link_model->setVisualMesh(mesh->filename, urdfPose2Isometry3d(urdf_link->visual->origin),
                                      Eigen::Vector3d(mesh->scale.x, mesh->scale.y, mesh->scale.z));
      }
    }
  }
  else if (urdf_link->collision && urdf_link->collision->geometry)
  {
    if (urdf_link->collision->geometry->type == urdf::Geometry::MESH)
    {
      const urdf::Mesh* mesh = static_cast<const urdf::Mesh*>(urdf_link->collision->geometry.get());
      if (!mesh->filename.empty())
      {
        new_link_model->setVisualMesh(mesh->filename, urdfPose2Isometry3d(urdf_link->collision->origin),
                                      Eigen::Vector3d(mesh->scale.x, mesh->scale.y, mesh->scale.z));
      }
    }
  }

  if (urdf_link->parent_joint)
  {
    new_link_model->setJointOriginTransform(
        urdfPose2Isometry3d(urdf_link->parent_joint->parent_to_joint_origin_transform));
  }

  return new_link_model;
}

shapes::ShapePtr RobotModel::constructShape(const urdf::Geometry* geom)
{
  shapes::Shape* new_shape = nullptr;
  switch (geom->type)
  {
    case urdf::Geometry::SPHERE:
      new_shape = new shapes::Sphere(static_cast<const urdf::Sphere*>(geom)->radius);
      break;
    case urdf::Geometry::BOX:
    {
      urdf::Vector3 dim = static_cast<const urdf::Box*>(geom)->dim;
      new_shape = new shapes::Box(dim.x, dim.y, dim.z);
    }
    break;
    case urdf::Geometry::CYLINDER:
      new_shape = new shapes::Cylinder(static_cast<const urdf::Cylinder*>(geom)->radius,
                                       static_cast<const urdf::Cylinder*>(geom)->length);
      break;
    case urdf::Geometry::MESH:
    {
      const urdf::Mesh* mesh = static_cast<const urdf::Mesh*>(geom);
      if (!mesh->filename.empty())
      {
        Eigen::Vector3d scale(mesh->scale.x, mesh->scale.y, mesh->scale.z);
        shapes::Mesh* m = shapes::createMeshFromResource(mesh->filename, scale);
        new_shape = m;
      }
    }
    break;
    default:
      RCLCPP_ERROR(getLogger(), "Unknown geometry type: %d", static_cast<int>(geom->type));
      break;
  }

  return shapes::ShapePtr(new_shape);
}

bool RobotModel::hasJointModel(const std::string& name) const
{
  return joint_model_map_.find(name) != joint_model_map_.end();
}

bool RobotModel::hasLinkModel(const std::string& name) const
{
  return link_model_map_.find(name) != link_model_map_.end();
}

const JointModel* RobotModel::getJointModel(const std::string& name) const
{
  JointModelMap::const_iterator it = joint_model_map_.find(name);
  if (it != joint_model_map_.end())
    return it->second;
  RCLCPP_ERROR(getLogger(), "Joint '%s' not found in model '%s'", name.c_str(), model_name_.c_str());
  return nullptr;
}

const JointModel* RobotModel::getJointModel(size_t index) const
{
  if (index >= joint_model_vector_.size())
  {
    RCLCPP_ERROR(getLogger(), "Joint index '%li' out of bounds of joints in model '%s'", index, model_name_.c_str());
    return nullptr;
  }
  assert(joint_model_vector_[index]->getJointIndex() == index);
  return joint_model_vector_[index];
}

JointModel* RobotModel::getJointModel(const std::string& name)
{
  JointModelMap::const_iterator it = joint_model_map_.find(name);
  if (it != joint_model_map_.end())
    return it->second;
  RCLCPP_ERROR(getLogger(), "Joint '%s' not found in model '%s'", name.c_str(), model_name_.c_str());
  return nullptr;
}

const LinkModel* RobotModel::getLinkModel(const std::string& name, bool* has_link) const
{
  return const_cast<RobotModel*>(this)->getLinkModel(name, has_link);
}

const LinkModel* RobotModel::getLinkModel(size_t index) const
{
  if (index >= link_model_vector_.size())
  {
    RCLCPP_ERROR(getLogger(), "Link index '%li' out of bounds of links in model '%s'", index, model_name_.c_str());
    return nullptr;
  }
  assert(link_model_vector_[index]->getLinkIndex() == index);
  return link_model_vector_[index];
}

LinkModel* RobotModel::getLinkModel(const std::string& name, bool* has_link)
{
  if (has_link)
    *has_link = true;  // Start out optimistic
  LinkModelMap::const_iterator it = link_model_map_.find(name);
  if (it != link_model_map_.end())
    return it->second;

  if (has_link)
  {
    *has_link = false;  // Report failure via argument
  }
  else
  {  // Otherwise print error
    RCLCPP_ERROR(getLogger(), "Link '%s' not found in model '%s'", name.c_str(), model_name_.c_str());
  }
  return nullptr;
}

const LinkModel* RobotModel::getRigidlyConnectedParentLinkModel(const LinkModel* link)
{
  if (!link)
    return link;
  const moveit::core::LinkModel* parent_link = link->getParentLinkModel();
  const moveit::core::JointModel* joint = link->getParentJointModel();

  while (parent_link && joint->getType() == moveit::core::JointModel::FIXED)
  {
    link = parent_link;
    joint = link->getParentJointModel();
    parent_link = joint->getParentLinkModel();
  }
  return link;
}

void RobotModel::updateMimicJoints(double* values) const
{
  for (const JointModel* mimic_joint : mimic_joints_)
  {
    int src = mimic_joint->getMimic()->getFirstVariableIndex();
    int dest = mimic_joint->getFirstVariableIndex();
    values[dest] = values[src] * mimic_joint->getMimicFactor() + mimic_joint->getMimicOffset();
  }
}

void RobotModel::getVariableRandomPositions(random_numbers::RandomNumberGenerator& rng, double* values) const
{
  for (std::size_t i = 0; i < active_joint_model_vector_.size(); ++i)
    active_joint_model_vector_[i]->getVariableRandomPositions(rng, values + active_joint_model_start_index_[i]);
  updateMimicJoints(values);
}

void RobotModel::getVariableRandomPositions(random_numbers::RandomNumberGenerator& rng,
                                            std::map<std::string, double>& values) const
{
  std::vector<double> tmp(variable_count_);
  getVariableRandomPositions(rng, &tmp[0]);
  values.clear();
  for (std::size_t i = 0; i < variable_names_.size(); ++i)
    values[variable_names_[i]] = tmp[i];
}

void RobotModel::getVariableDefaultPositions(double* values) const
{
  for (std::size_t i = 0; i < active_joint_model_vector_.size(); ++i)
    active_joint_model_vector_[i]->getVariableDefaultPositions(values + active_joint_model_start_index_[i]);
  updateMimicJoints(values);
}

void RobotModel::getVariableDefaultPositions(std::map<std::string, double>& values) const
{
  std::vector<double> tmp(variable_count_);
  getVariableDefaultPositions(&tmp[0]);
  values.clear();
  for (std::size_t i = 0; i < variable_names_.size(); ++i)
    values[variable_names_[i]] = tmp[i];
}

void RobotModel::getMissingVariableNames(const std::vector<std::string>& variables,
                                         std::vector<std::string>& missing_variables) const
{
  missing_variables.clear();
  std::set<std::string> keys(variables.begin(), variables.end());
  for (const std::string& variable_name : variable_names_)
  {
    if (keys.find(variable_name) == keys.end())
    {
      if (getJointOfVariable(variable_name)->getMimic() == nullptr)
        missing_variables.push_back(variable_name);
    }
  }
}

size_t RobotModel::getVariableIndex(const std::string& variable) const
{
  VariableIndexMap::const_iterator it = joint_variables_index_map_.find(variable);
  if (it == joint_variables_index_map_.end())
    throw Exception("Variable '" + variable + "' is not known to model '" + model_name_ + '\'');
  return it->second;
}

double RobotModel::getMaximumExtent(const JointBoundsVector& active_joint_bounds) const
{
  double max_distance = 0.0;
  for (std::size_t j = 0; j < active_joint_model_vector_.size(); ++j)
  {
    max_distance += active_joint_model_vector_[j]->getMaximumExtent(*active_joint_bounds[j]) *
                    active_joint_model_vector_[j]->getDistanceFactor();
  }
  return max_distance;
}

bool RobotModel::satisfiesPositionBounds(const double* state, const JointBoundsVector& active_joint_bounds,
                                         double margin) const
{
  assert(active_joint_bounds.size() == active_joint_model_vector_.size());
  for (std::size_t i = 0; i < active_joint_model_vector_.size(); ++i)
  {
    if (!active_joint_model_vector_[i]->satisfiesPositionBounds(state + active_joint_model_start_index_[i],
                                                                *active_joint_bounds[i], margin))
      return false;
  }
  return true;
}

bool RobotModel::enforcePositionBounds(double* state, const JointBoundsVector& active_joint_bounds) const
{
  assert(active_joint_bounds.size() == active_joint_model_vector_.size());
  bool change = false;
  for (std::size_t i = 0; i < active_joint_model_vector_.size(); ++i)
  {
    if (active_joint_model_vector_[i]->enforcePositionBounds(state + active_joint_model_start_index_[i],
                                                             *active_joint_bounds[i]))
      change = true;
  }
  if (change)
    updateMimicJoints(state);
  return change;
}

double RobotModel::distance(const double* state1, const double* state2) const
{
  double d = 0.0;
  for (std::size_t i = 0; i < active_joint_model_vector_.size(); ++i)
  {
    d += active_joint_model_vector_[i]->getDistanceFactor() *
         active_joint_model_vector_[i]->distance(state1 + active_joint_model_start_index_[i],
                                                 state2 + active_joint_model_start_index_[i]);
  }
  return d;
}

void RobotModel::interpolate(const double* from, const double* to, double t, double* state) const
{
  moveit::core::checkInterpolationParamBounds(getLogger(), t);
  // we interpolate values only for active joint models (non-mimic)
  for (std::size_t i = 0; i < active_joint_model_vector_.size(); ++i)
  {
    active_joint_model_vector_[i]->interpolate(from + active_joint_model_start_index_[i],
                                               to + active_joint_model_start_index_[i], t,
                                               state + active_joint_model_start_index_[i]);
  }
  // now we update mimic as needed
  updateMimicJoints(state);
}

void RobotModel::setKinematicsAllocators(const std::map<std::string, SolverAllocatorFn>& allocators)
{
  // we first set all the "simple" allocators -- where a group has one IK solver
  for (JointModelGroup* jmg : joint_model_groups_)
  {
    std::map<std::string, SolverAllocatorFn>::const_iterator jt = allocators.find(jmg->getName());
    if (jt != allocators.end())
    {
      std::pair<SolverAllocatorFn, SolverAllocatorMapFn> solver_allocator_pair;
      solver_allocator_pair.first = jt->second;
      jmg->setSolverAllocators(solver_allocator_pair);
    }
  }

  // now we set compound IK solvers; we do this later because we need the index maps computed by the previous calls to
  // setSolverAllocators()
  for (JointModelGroup* jmg : joint_model_groups_)
  {
    std::pair<SolverAllocatorFn, SolverAllocatorMapFn> solver_allocator_pair;
    std::map<std::string, SolverAllocatorFn>::const_iterator jt = allocators.find(jmg->getName());
    if (jt == allocators.end())
    {
      // if an kinematics allocator is NOT available for this group, we try to see if we can use subgroups for IK
      std::set<const JointModel*> joints;
      joints.insert(jmg->getJointModels().begin(), jmg->getJointModels().end());

      std::vector<const JointModelGroup*> subs;

      // go through the groups that have IK allocators and see if they are part of jmg; collect them in subs
      for (const std::pair<const std::string, SolverAllocatorFn>& allocator : allocators)
      {
        const JointModelGroup* sub = getJointModelGroup(allocator.first);
        if (!sub)  // this should actually not happen, all groups should be well defined
        {
          subs.clear();
          break;
        }
        std::set<const JointModel*> sub_joints;
        sub_joints.insert(sub->getJointModels().begin(), sub->getJointModels().end());

        if (std::includes(joints.begin(), joints.end(), sub_joints.begin(), sub_joints.end()))
        {  // sub_joints included in joints: add sub, remove sub_joints from joints set
          std::set<const JointModel*> joint_model_set;
          std::set_difference(joints.begin(), joints.end(), sub_joints.begin(), sub_joints.end(),
                              std::inserter(joint_model_set, joint_model_set.end()));
          // TODO: instead of maintaining disjoint joint sets here,
          // should we leave that work to JMG's setSolverAllocators() / computeJointVariableIndices()?
          // There, a disjoint bijection from joints to solvers is computed anyway.
          // Underlying question: How do we resolve overlaps? Now the first considered sub group "wins"
          // But, if the overlap only involves fixed joints, we could consider all sub groups
          subs.push_back(sub);
          joints.swap(joint_model_set);
        }
      }

      // if we found subgroups, pass that information to the planning group
      if (!subs.empty())
      {
        std::stringstream ss;
        for (const JointModelGroup* sub : subs)
        {
          ss << sub->getName() << ' ';
          solver_allocator_pair.second[sub] = allocators.find(sub->getName())->second;
        }
        RCLCPP_DEBUG(getLogger(), "Added sub-group IK allocators for group '%s': [ %s]", jmg->getName().c_str(),
                     ss.str().c_str());
      }
      jmg->setSolverAllocators(solver_allocator_pair);
    }
  }
}

void RobotModel::printModelInfo(std::ostream& out) const
{
  out << "Model " << model_name_ << " in frame " << model_frame_ << ", using " << getVariableCount() << " variables\n";

  std::ios_base::fmtflags old_flags = out.flags();
  out.setf(std::ios::fixed, std::ios::floatfield);
  std::streamsize old_prec = out.precision();
  out.precision(5);
  out << "Joints: \n";
  for (JointModel* joint_model : joint_model_vector_)
  {
    out << " '" << joint_model->getName() << "' (" << joint_model->getTypeName() << ")\n";
    out << "  * Joint Index: " << joint_model->getJointIndex() << '\n';
    const std::vector<std::string>& vn = joint_model->getVariableNames();
    out << "  * " << vn.size() << (vn.size() > 1 ? " variables:" : (vn.empty() ? " variables" : " variable:\n"));
    int idx = joint_model->getFirstVariableIndex();
    for (const std::string& it : vn)
    {
      out << "     * '" << it << "', index " << idx++ << " in full state";
      if (joint_model->getMimic())
        out << ", mimic '" << joint_model->getMimic()->getName() << '\'';
      if (joint_model->isPassive())
        out << ", passive";
      out << '\n';
      out << "        " << joint_model->getVariableBounds(it) << '\n';
    }
  }
  out << '\n';
  out.precision(old_prec);
  out.flags(old_flags);
  out << "Links: \n";
  for (LinkModel* link_model : link_model_vector_)
  {
    out << " '" << link_model->getName() << "' with " << link_model->getShapes().size() << " geoms\n";
    if (link_model->parentJointIsFixed())
    {
      out << "   * "
          << "parent joint is fixed" << '\n';
    }
    if (link_model->jointOriginTransformIsIdentity())
    {
      out << "   * "
          << "joint origin transform is identity\n";
    }
  }

  out << "Available groups: \n";
  for (JointModelGroup* joint_model_group : joint_model_groups_)
    joint_model_group->printGroupInfo(out);
}

void RobotModel::computeFixedTransforms(const LinkModel* link, const Eigen::Isometry3d& transform,
                                        LinkTransformMap& associated_transforms)
{
  associated_transforms[link] = transform * link->getJointOriginTransform();
  for (std::size_t i = 0; i < link->getChildJointModels().size(); ++i)
  {
    if (link->getChildJointModels()[i]->getType() == JointModel::FIXED)
    {
      computeFixedTransforms(link->getChildJointModels()[i]->getChildLinkModel(),
                             transform * link->getJointOriginTransform(), associated_transforms);
    }
  }
}

}  // end of namespace core
}  // end of namespace moveit<|MERGE_RESOLUTION|>--- conflicted
+++ resolved
@@ -104,11 +104,7 @@
     root_joint_ = buildRecursive(nullptr, root_link_ptr, srdf_model);
     if (root_joint_)
       root_link_ = root_joint_->getChildLinkModel();
-<<<<<<< HEAD
-    RCLCPP_DEBUG(LOGGER, "... got root link %s, building mimic joints", root_link_->getName().c_str());
-=======
-    RCLCPP_DEBUG(getLogger(), "... building mimic joints");
->>>>>>> 0d2d0700
+    RCLCPP_DEBUG(getLogger(), "... got root link %s, building mimic joints", root_link_->getName().c_str());
     buildMimic(urdf_model);
 
     RCLCPP_DEBUG(getLogger(), "... computing joint indexing");
@@ -271,7 +267,7 @@
 
   for (const auto& joint : joint_model_vector_)
   {
-    RCLCPP_DEBUG(LOGGER, "Processing joint %s", joint->getName().c_str());
+    RCLCPP_DEBUG(getLogger(), "Processing joint %s", joint->getName().c_str());
     const std::vector<std::string>& name_order = joint->getVariableNames();
 
     // compute index map
@@ -279,7 +275,7 @@
     {
       for (std::size_t j = 0; j < name_order.size(); ++j)
       {
-        RCLCPP_DEBUG(LOGGER, " ... variable %s", name_order[j].c_str());
+        RCLCPP_DEBUG(getLogger(), " ... variable %s", name_order[j].c_str());
         joint_variables_index_map_[name_order[j]] = variable_count_ + j;
         variable_names_.push_back(name_order[j]);
         joints_of_variable_.push_back(joint);
@@ -855,7 +851,7 @@
 {
   // construct the joint
   JointModel* joint = constructJointModel(urdf_link, srdf_model);
-  RCLCPP_DEBUG(LOGGER, "buildRecursive for link: %s (parent joint type: %d), parent: %s, constructed joint: %s of type: %d",
+  RCLCPP_DEBUG(getLogger(), "buildRecursive for link: %s (parent joint type: %d), parent: %s, constructed joint: %s of type: %d",
                urdf_link->name.c_str(), urdf_link->parent_joint ? urdf_link->parent_joint->type : -1,
                parent ? parent->getName().c_str() : "<null>",
                joint ? joint->getName().c_str() : "<null>", static_cast<int>(joint->getType()));
@@ -894,11 +890,11 @@
   {
     JointModel* jm = buildRecursive(link, child_link.get(), srdf_model);
     if (jm) {
-      RCLCPP_DEBUG(LOGGER, "Adding joint model %s to parent link %s and child link %s", jm->getName().c_str(), link->getName().c_str(), child_link->name.c_str());
+      RCLCPP_DEBUG(getLogger(), "Adding joint model %s to parent link %s and child link %s", jm->getName().c_str(), link->getName().c_str(), child_link->name.c_str());
       link->addChildJointModel(jm);
     }
     else
-      RCLCPP_DEBUG(LOGGER, "NOT adding joint model to parent link %s and child link %s", link->getName().c_str(), child_link->name.c_str());
+      RCLCPP_DEBUG(getLogger(), "NOT adding joint model to parent link %s and child link %s", link->getName().c_str(), child_link->name.c_str());
   }
   return joint;
 }
