/*********************************************************************
 * Software License Agreement (BSD License)
 *
 *  Copyright (c) 2011, Willow Garage, Inc.
 *  All rights reserved.
 *
 *  Redistribution and use in source and binary forms, with or without
 *  modification, are permitted provided that the following conditions
 *  are met:
 *
 *   * Redistributions of source code must retain the above copyright
 *     notice, this list of conditions and the following disclaimer.
 *   * Redistributions in binary form must reproduce the above
 *     copyright notice, this list of conditions and the following
 *     disclaimer in the documentation and/or other materials provided
 *     with the distribution.
 *   * Neither the name of Willow Garage nor the names of its
 *     contributors may be used to endorse or promote products derived
 *     from this software without specific prior written permission.
 *
 *  THIS SOFTWARE IS PROVIDED BY THE COPYRIGHT HOLDERS AND CONTRIBUTORS
 *  "AS IS" AND ANY EXPRESS OR IMPLIED WARRANTIES, INCLUDING, BUT NOT
 *  LIMITED TO, THE IMPLIED WARRANTIES OF MERCHANTABILITY AND FITNESS
 *  FOR A PARTICULAR PURPOSE ARE DISCLAIMED. IN NO EVENT SHALL THE
 *  COPYRIGHT OWNER OR CONTRIBUTORS BE LIABLE FOR ANY DIRECT, INDIRECT,
 *  INCIDENTAL, SPECIAL, EXEMPLARY, OR CONSEQUENTIAL DAMAGES (INCLUDING,
 *  BUT NOT LIMITED TO, PROCUREMENT OF SUBSTITUTE GOODS OR SERVICES;
 *  LOSS OF USE, DATA, OR PROFITS; OR BUSINESS INTERRUPTION) HOWEVER
 *  CAUSED AND ON ANY THEORY OF LIABILITY, WHETHER IN CONTRACT, STRICT
 *  LIABILITY, OR TORT (INCLUDING NEGLIGENCE OR OTHERWISE) ARISING IN
 *  ANY WAY OUT OF THE USE OF THIS SOFTWARE, EVEN IF ADVISED OF THE
 *  POSSIBILITY OF SUCH DAMAGE.
 *********************************************************************/

/* Author: Ioan Sucan, Jia Pan */

#include <moveit/collision_detection_fcl/collision_common.h>
#include <geometric_shapes/shapes.h>
#include <moveit/collision_detection_fcl/fcl_compat.h>

#if (MOVEIT_FCL_VERSION >= FCL_VERSION_CHECK(0, 6, 0))
#include <fcl/geometry/bvh/BVH_model.h>
#include <fcl/geometry/octree/octree.h>
#else
#include <fcl/BVH/BVH_model.h>
#include <fcl/shape/geometric_shapes.h>
#include <fcl/octree.h>
#endif

#include <boost/thread/mutex.hpp>
#include <memory>

namespace collision_detection
{
// Logger
static const rclcpp::Logger LOGGER = rclcpp::get_logger("moveit_collision_detection_fcl.collision_common");

bool collisionCallback(fcl::CollisionObjectd* o1, fcl::CollisionObjectd* o2, void* data)
{
  CollisionData* cdata = reinterpret_cast<CollisionData*>(data);
  if (cdata->done_)
    return true;
  const CollisionGeometryData* cd1 = static_cast<const CollisionGeometryData*>(o1->collisionGeometry()->getUserData());
  const CollisionGeometryData* cd2 = static_cast<const CollisionGeometryData*>(o2->collisionGeometry()->getUserData());

  // do not collision check geoms part of the same object / link / attached body
  if (cd1->sameObject(*cd2))
    return false;

  // If active components are specified
  if (cdata->active_components_only_)
  {
    const moveit::core::LinkModel* l1 =
        cd1->type == BodyTypes::ROBOT_LINK ?
            cd1->ptr.link :
            (cd1->type == BodyTypes::ROBOT_ATTACHED ? cd1->ptr.ab->getAttachedLink() : nullptr);
    const moveit::core::LinkModel* l2 =
        cd2->type == BodyTypes::ROBOT_LINK ?
            cd2->ptr.link :
            (cd2->type == BodyTypes::ROBOT_ATTACHED ? cd2->ptr.ab->getAttachedLink() : nullptr);

    // If neither of the involved components is active
    if ((!l1 || cdata->active_components_only_->find(l1) == cdata->active_components_only_->end()) &&
        (!l2 || cdata->active_components_only_->find(l2) == cdata->active_components_only_->end()))
      return false;
  }

  // use the collision matrix (if any) to avoid certain collision checks
  DecideContactFn dcf;
  bool always_allow_collision = false;
  if (cdata->acm_)
  {
    AllowedCollision::Type type;
    bool found = cdata->acm_->getAllowedCollision(cd1->getID(), cd2->getID(), type);
    if (found)
    {
      // if we have an entry in the collision matrix, we read it
      if (type == AllowedCollision::ALWAYS)
      {
        always_allow_collision = true;
        if (cdata->req_->verbose)
          RCLCPP_DEBUG(LOGGER, "Collision between '%s' (type '%s') and '%s' (type '%s') is always allowed. "
                               "No contacts are computed.",
                       cd1->getID().c_str(), cd1->getTypeString().c_str(), cd2->getID().c_str(),
                       cd2->getTypeString().c_str());
      }
      else if (type == AllowedCollision::CONDITIONAL)
      {
        cdata->acm_->getAllowedCollision(cd1->getID(), cd2->getID(), dcf);
        if (cdata->req_->verbose)
          RCLCPP_DEBUG(LOGGER, "Collision between '%s' and '%s' is conditionally allowed", cd1->getID().c_str(),
                       cd2->getID().c_str());
      }
    }
  }

  // check if a link is touching an attached object
  if (cd1->type == BodyTypes::ROBOT_LINK && cd2->type == BodyTypes::ROBOT_ATTACHED)
  {
    const std::set<std::string>& tl = cd2->ptr.ab->getTouchLinks();
    if (tl.find(cd1->getID()) != tl.end())
    {
      always_allow_collision = true;
      if (cdata->req_->verbose)
        RCLCPP_DEBUG(LOGGER, "Robot link '%s' is allowed to touch attached object '%s'. No contacts are computed.",
                     cd1->getID().c_str(), cd2->getID().c_str());
    }
  }
  else if (cd2->type == BodyTypes::ROBOT_LINK && cd1->type == BodyTypes::ROBOT_ATTACHED)
  {
    const std::set<std::string>& tl = cd1->ptr.ab->getTouchLinks();
    if (tl.find(cd2->getID()) != tl.end())
    {
      always_allow_collision = true;
      if (cdata->req_->verbose)
        RCLCPP_DEBUG(LOGGER, "Robot link '%s' is allowed to touch attached object '%s'. No contacts are computed.",
                     cd2->getID().c_str(), cd1->getID().c_str());
    }
  }
  // bodies attached to the same link should not collide
  if (cd1->type == BodyTypes::ROBOT_ATTACHED && cd2->type == BodyTypes::ROBOT_ATTACHED)
  {
    if (cd1->ptr.ab->getAttachedLink() == cd2->ptr.ab->getAttachedLink())
      always_allow_collision = true;
  }

  // if collisions are always allowed, we are done
  if (always_allow_collision)
    return false;

  if (cdata->req_->verbose)
    RCLCPP_DEBUG(LOGGER, "Actually checking collisions between %s and %s", cd1->getID().c_str(), cd2->getID().c_str());

  // see if we need to compute a contact
  std::size_t want_contact_count = 0;
  if (cdata->req_->contacts)
    if (cdata->res_->contact_count < cdata->req_->max_contacts)
    {
      std::size_t have;
      if (cd1->getID() < cd2->getID())
      {
        std::pair<std::string, std::string> cp(cd1->getID(), cd2->getID());
        have = cdata->res_->contacts.find(cp) != cdata->res_->contacts.end() ? cdata->res_->contacts[cp].size() : 0;
      }
      else
      {
        std::pair<std::string, std::string> cp(cd2->getID(), cd1->getID());
        have = cdata->res_->contacts.find(cp) != cdata->res_->contacts.end() ? cdata->res_->contacts[cp].size() : 0;
      }
      if (have < cdata->req_->max_contacts_per_pair)
        want_contact_count =
            std::min(cdata->req_->max_contacts_per_pair - have, cdata->req_->max_contacts - cdata->res_->contact_count);
    }

  if (dcf)
  {
    // if we have a decider for allowed contacts, we need to look at all the contacts
    bool enable_cost = cdata->req_->cost;
    std::size_t num_max_cost_sources = cdata->req_->max_cost_sources;
    bool enable_contact = true;
    fcl::CollisionResultd col_result;
    int num_contacts = fcl::collide(o1, o2, fcl::CollisionRequestd(std::numeric_limits<size_t>::max(), enable_contact,
                                                                   num_max_cost_sources, enable_cost),
                                    col_result);
    if (num_contacts > 0)
    {
      if (cdata->req_->verbose)
        RCLCPP_INFO(LOGGER, "Found %d contacts between '%s' and '%s'. "
                            "These contacts will be evaluated to check if they are accepted or not",
                    num_contacts, cd1->getID().c_str(), cd2->getID().c_str());
      Contact c;
      const std::pair<std::string, std::string>& pc = cd1->getID() < cd2->getID() ?
                                                          std::make_pair(cd1->getID(), cd2->getID()) :
                                                          std::make_pair(cd2->getID(), cd1->getID());
      for (int i = 0; i < num_contacts; ++i)
      {
        fcl2contact(col_result.getContact(i), c);
        // if the contact is  not allowed, we have a collision
        if (!dcf(c))
        {
          // store the contact, if it is needed
          if (want_contact_count > 0)
          {
            --want_contact_count;
            cdata->res_->contacts[pc].push_back(c);
            cdata->res_->contact_count++;
            if (cdata->req_->verbose)
              RCLCPP_INFO(LOGGER, "Found unacceptable contact between '%s' and '%s'. Contact was stored.",
                          cd1->getID().c_str(), cd2->getID().c_str());
          }
          else if (cdata->req_->verbose)
            RCLCPP_INFO(LOGGER, "Found unacceptable contact between '%s' (type '%s') and '%s' "
                                "(type '%s'). Contact was stored.",
                        cd1->getID().c_str(), cd1->getTypeString().c_str(), cd2->getID().c_str(),
                        cd2->getTypeString().c_str());
          cdata->res_->collision = true;
          if (want_contact_count == 0)
            break;
        }
      }
    }

    if (enable_cost)
    {
      std::vector<fcl::CostSourced> cost_sources;
      col_result.getCostSources(cost_sources);

      CostSource cs;
      for (auto& cost_source : cost_sources)
      {
        fcl2costsource(cost_source, cs);
        cdata->res_->cost_sources.insert(cs);
        while (cdata->res_->cost_sources.size() > cdata->req_->max_cost_sources)
          cdata->res_->cost_sources.erase(--cdata->res_->cost_sources.end());
      }
    }
  }
  else
  {
    if (want_contact_count > 0)
    {
      // otherwise, we need to compute more things
      bool enable_cost = cdata->req_->cost;
      std::size_t num_max_cost_sources = cdata->req_->max_cost_sources;
      bool enable_contact = true;

      fcl::CollisionResultd col_result;
      int num_contacts = fcl::collide(
          o1, o2, fcl::CollisionRequestd(want_contact_count, enable_contact, num_max_cost_sources, enable_cost),
          col_result);
      if (num_contacts > 0)
      {
        int num_contacts_initial = num_contacts;

        // make sure we don't get more contacts than we want
        if (want_contact_count >= (std::size_t)num_contacts)
          want_contact_count -= num_contacts;
        else
        {
          num_contacts = want_contact_count;
          want_contact_count = 0;
        }

        if (cdata->req_->verbose)
          RCLCPP_INFO(LOGGER, "Found %d contacts between '%s' (type '%s') and '%s' (type '%s'), "
                              "which constitute a collision. %d contacts will be stored",
                      num_contacts_initial, cd1->getID().c_str(), cd1->getTypeString().c_str(), cd2->getID().c_str(),
                      cd2->getTypeString().c_str(), num_contacts);

        const std::pair<std::string, std::string>& pc = cd1->getID() < cd2->getID() ?
                                                            std::make_pair(cd1->getID(), cd2->getID()) :
                                                            std::make_pair(cd2->getID(), cd1->getID());
        cdata->res_->collision = true;
        for (int i = 0; i < num_contacts; ++i)
        {
          Contact c;
          fcl2contact(col_result.getContact(i), c);
          cdata->res_->contacts[pc].push_back(c);
          cdata->res_->contact_count++;
        }
      }

      if (enable_cost)
      {
        std::vector<fcl::CostSourced> cost_sources;
        col_result.getCostSources(cost_sources);

        CostSource cs;
        for (auto& cost_source : cost_sources)
        {
          fcl2costsource(cost_source, cs);
          cdata->res_->cost_sources.insert(cs);
          while (cdata->res_->cost_sources.size() > cdata->req_->max_cost_sources)
            cdata->res_->cost_sources.erase(--cdata->res_->cost_sources.end());
        }
      }
    }
    else
    {
      bool enable_cost = cdata->req_->cost;
      std::size_t num_max_cost_sources = cdata->req_->max_cost_sources;
      bool enable_contact = false;
      fcl::CollisionResultd col_result;
      int num_contacts = fcl::collide(
          o1, o2, fcl::CollisionRequestd(1, enable_contact, num_max_cost_sources, enable_cost), col_result);
      if (num_contacts > 0)
      {
        cdata->res_->collision = true;
        if (cdata->req_->verbose)
          RCLCPP_INFO(LOGGER, "Found a contact between '%s' (type '%s') and '%s' (type '%s'), "
                              "which constitutes a collision. "
                              "Contact information is not stored.",
                      cd1->getID().c_str(), cd1->getTypeString().c_str(), cd2->getID().c_str(),
                      cd2->getTypeString().c_str());
      }

      if (enable_cost)
      {
        std::vector<fcl::CostSourced> cost_sources;
        col_result.getCostSources(cost_sources);

        CostSource cs;
        for (auto& cost_source : cost_sources)
        {
          fcl2costsource(cost_source, cs);
          cdata->res_->cost_sources.insert(cs);
          while (cdata->res_->cost_sources.size() > cdata->req_->max_cost_sources)
            cdata->res_->cost_sources.erase(--cdata->res_->cost_sources.end());
        }
      }
    }
  }

  if (cdata->res_->collision)
    if (!cdata->req_->contacts || cdata->res_->contact_count >= cdata->req_->max_contacts)
    {
      if (!cdata->req_->cost)
        cdata->done_ = true;
      if (cdata->req_->verbose)
        RCLCPP_INFO(LOGGER,
                    "Collision checking is considered complete (collision was found and %u contacts are stored)",
                    (unsigned int)cdata->res_->contact_count);
    }

  if (!cdata->done_ && cdata->req_->is_done)
  {
    cdata->done_ = cdata->req_->is_done(*cdata->res_);
    if (cdata->done_ && cdata->req_->verbose)
      RCLCPP_INFO(LOGGER, "Collision checking is considered complete due to external callback. "
                          "%s was found. %u contacts are stored.",
                  cdata->res_->collision ? "Collision" : "No collision", (unsigned int)cdata->res_->contact_count);
  }

  return cdata->done_;
}

/** \brief Cache for an arbitrary type of shape. It is assigned during the execution of \e createCollisionGeometry().
 *
 *  Only a single cache per thread and object type is created as it is a quasi-singleton instance. */
struct FCLShapeCache
{
  using ShapeKey = shapes::ShapeConstWeakPtr;
  using ShapeMap = std::map<ShapeKey, FCLGeometryConstPtr, std::owner_less<ShapeKey>>;

  FCLShapeCache() : clean_count_(0)
  {
  }

  void bumpUseCount(bool force = false)
  {
    clean_count_++;

    // clean-up for cache (we don't want to keep infinitely large number of weak ptrs stored)
    if (clean_count_ > MAX_CLEAN_COUNT || force)
    {
      clean_count_ = 0;
      for (auto it = map_.begin(); it != map_.end();)
      {
        auto nit = it;
        ++nit;
        if (it->first.expired())
          map_.erase(it);
        it = nit;
      }
      //      RCLCPP_DEBUG(LOGGER, "Cleaning up cache for FCL objects that correspond to static
      //      shapes. Cache size
      //      reduced from %u
      //      to %u", from, (unsigned int)map_.size());
    }
  }

  static const unsigned int MAX_CLEAN_COUNT = 100;  // every this many uses of the cache, a cleaning operation is
                                                    // executed (this is only removal of expired entries)
  /** \brief Map of weak pointers to the FCLGeometry. */
  ShapeMap map_;

  /** \brief Counts cache usage and triggers clearing of cache when \m MAX_CLEAN_COUNT is exceeded. */
  unsigned int clean_count_;
};

bool distanceCallback(fcl::CollisionObjectd* o1, fcl::CollisionObjectd* o2, void* data, double& min_dist)
{
  DistanceData* cdata = reinterpret_cast<DistanceData*>(data);

  const CollisionGeometryData* cd1 = static_cast<const CollisionGeometryData*>(o1->collisionGeometry()->getUserData());
  const CollisionGeometryData* cd2 = static_cast<const CollisionGeometryData*>(o2->collisionGeometry()->getUserData());

  // do not distance check for geoms part of the same object / link / attached body
  if (cd1->sameObject(*cd2))
    return false;

  // If active components are specified
  if (cdata->req->active_components_only)
  {
    const moveit::core::LinkModel* l1 =
        cd1->type == BodyTypes::ROBOT_LINK ?
            cd1->ptr.link :
            (cd1->type == BodyTypes::ROBOT_ATTACHED ? cd1->ptr.ab->getAttachedLink() : nullptr);
    const moveit::core::LinkModel* l2 =
        cd2->type == BodyTypes::ROBOT_LINK ?
            cd2->ptr.link :
            (cd2->type == BodyTypes::ROBOT_ATTACHED ? cd2->ptr.ab->getAttachedLink() : nullptr);

    // If neither of the involved components is active
    if ((!l1 || cdata->req->active_components_only->find(l1) == cdata->req->active_components_only->end()) &&
        (!l2 || cdata->req->active_components_only->find(l2) == cdata->req->active_components_only->end()))
    {
      return false;
    }
  }

  // use the collision matrix (if any) to avoid certain distance checks
  bool always_allow_collision = false;
  if (cdata->req->acm)
  {
    AllowedCollision::Type type;

    bool found = cdata->req->acm->getAllowedCollision(cd1->getID(), cd2->getID(), type);
    if (found)
    {
      // if we have an entry in the collision matrix, we read it
      if (type == AllowedCollision::ALWAYS)
      {
        always_allow_collision = true;
        if (cdata->req->verbose)
          RCLCPP_DEBUG(LOGGER, "Collision between '%s' and '%s' is always allowed. No distances are computed.",
                       cd1->getID().c_str(), cd2->getID().c_str());
      }
    }
  }

  // check if a link is touching an attached object
  if (cd1->type == BodyTypes::ROBOT_LINK && cd2->type == BodyTypes::ROBOT_ATTACHED)
  {
    const std::set<std::string>& tl = cd2->ptr.ab->getTouchLinks();
    if (tl.find(cd1->getID()) != tl.end())
    {
      always_allow_collision = true;
      if (cdata->req->verbose)
        RCLCPP_DEBUG(LOGGER, "Robot link '%s' is allowed to touch attached object '%s'. No distances are computed.",
                     cd1->getID().c_str(), cd2->getID().c_str());
    }
  }
  else if (cd2->type == BodyTypes::ROBOT_LINK && cd1->type == BodyTypes::ROBOT_ATTACHED)
  {
    const std::set<std::string>& tl = cd1->ptr.ab->getTouchLinks();
    if (tl.find(cd2->getID()) != tl.end())
    {
<<<<<<< HEAD
      const std::set<std::string>& tl = cd1->ptr.ab->getTouchLinks();
      if (tl.find(cd2->getID()) != tl.end())
      {
        always_allow_collision = true;
        if (cdata->req->verbose)
          RCLCPP_DEBUG(LOGGER, "Robot link '%s' is allowed to touch attached object '%s'. No distances are computed.",
                       cd2->getID().c_str(), cd1->getID().c_str());
      }
=======
      always_allow_collision = true;
      if (cdata->req->verbose)
        ROS_DEBUG_NAMED("collision_detection.fcl",
                        "Robot link '%s' is allowed to touch attached object '%s'. No distances are computed.",
                        cd2->getID().c_str(), cd1->getID().c_str());
>>>>>>> a5864ccc
    }
  }

  if (always_allow_collision)
  {
    return false;
  }
  if (cdata->req->verbose)
    RCLCPP_DEBUG(LOGGER, "Actually checking collisions between %s and %s", cd1->getID().c_str(), cd2->getID().c_str());

  fcl::DistanceResultd fcl_result;
  DistanceResultsData dist_result;
  double dist_threshold = cdata->req->distance_threshold;

  const std::pair<std::string, std::string>& pc = cd1->getID() < cd2->getID() ?
                                                      std::make_pair(cd1->getID(), cd2->getID()) :
                                                      std::make_pair(cd2->getID(), cd1->getID());

  DistanceMap::iterator it = cdata->res->distances.find(pc);

  if (it != cdata->res->distances.end())
  {
    if (cdata->req->type == DistanceRequestType::LIMITED)
    {
      // If at the limit for a given pair just return
      if (it->second.size() >= cdata->req->max_contacts_per_body)
      {
        return cdata->done;
      }
    }
    else if (cdata->req->type == DistanceRequestType::GLOBAL)
    {
      dist_threshold = cdata->res->minimum_distance.distance;
    }
    else if (cdata->req->type == DistanceRequestType::SINGLE)
    {
      dist_threshold = it->second[0].distance;
    }
  }

  fcl_result.min_distance = dist_threshold;
  double d = fcl::distance(o1, o2, fcl::DistanceRequestd(cdata->req->enable_nearest_points), fcl_result);

  // Check if either object is already in the map. If not add it or if present
  // check to see if the new distance is closer. If closer remove the existing
  // one and add the new distance information.
  if (d < dist_threshold)
  {
    dist_result.distance = fcl_result.min_distance;
#if (MOVEIT_FCL_VERSION >= FCL_VERSION_CHECK(0, 6, 0))
    dist_result.nearest_points[0] = fcl_result.nearest_points[0];
    dist_result.nearest_points[1] = fcl_result.nearest_points[1];
#else
    dist_result.nearest_points[0] = Eigen::Vector3d(fcl_result.nearest_points[0].data.vs);
    dist_result.nearest_points[1] = Eigen::Vector3d(fcl_result.nearest_points[1].data.vs);
#endif
    dist_result.link_names[0] = cd1->getID();
    dist_result.link_names[1] = cd2->getID();
    dist_result.body_types[0] = cd1->type;
    dist_result.body_types[1] = cd2->type;
    if (cdata->req->enable_nearest_points)
    {
      dist_result.normal = (dist_result.nearest_points[1] - dist_result.nearest_points[0]).normalized();
    }

    if (d <= 0 && cdata->req->enable_signed_distance)
    {
      dist_result.nearest_points[0].setZero();
      dist_result.nearest_points[1].setZero();
      dist_result.normal.setZero();

      fcl::CollisionRequestd coll_req;
      fcl::CollisionResultd coll_res;
      coll_req.enable_contact = true;
      coll_req.num_max_contacts = 200;
      std::size_t contacts = fcl::collide(o1, o2, coll_req, coll_res);
      if (contacts > 0)
      {
        double max_dist = 0;
        int max_index = 0;
        for (std::size_t i = 0; i < contacts; ++i)
        {
          const fcl::Contactd& contact = coll_res.getContact(i);
          if (contact.penetration_depth > max_dist)
          {
            max_dist = contact.penetration_depth;
            max_index = i;
          }
        }

        const fcl::Contactd& contact = coll_res.getContact(max_index);
        dist_result.distance = -contact.penetration_depth;
#if (MOVEIT_FCL_VERSION >= FCL_VERSION_CHECK(0, 6, 0))
        dist_result.nearest_points[0] = contact.pos;
        dist_result.nearest_points[1] = contact.pos;
        dist_result.normal = contact.normal;
#else
        dist_result.nearest_points[0] = Eigen::Vector3d(contact.pos.data.vs);
        dist_result.nearest_points[1] = Eigen::Vector3d(contact.pos.data.vs);
        dist_result.normal = Eigen::Vector3d(contact.normal.data.vs);
#endif
      }
    }

    if (dist_result.distance < cdata->res->minimum_distance.distance)
    {
      cdata->res->minimum_distance = dist_result;
    }

    if (dist_result.distance <= 0)
    {
      cdata->res->collision = true;
    }

    if (cdata->req->type != DistanceRequestType::GLOBAL)
    {
      if (it == cdata->res->distances.end())
      {
        std::vector<DistanceResultsData> data;
        data.reserve(cdata->req->type == DistanceRequestType::SINGLE ? 1 : cdata->req->max_contacts_per_body);
        data.push_back(dist_result);
        cdata->res->distances.insert(std::make_pair(pc, data));
      }
      else
      {
        if (cdata->req->type == DistanceRequestType::ALL)
        {
          it->second.push_back(dist_result);
        }
        else if (cdata->req->type == DistanceRequestType::SINGLE)
        {
          if (dist_result.distance < it->second[0].distance)
            it->second[0] = dist_result;
        }
        else if (cdata->req->type == DistanceRequestType::LIMITED)
        {
          assert(it->second.size() < cdata->req->max_contacts_per_body);
          it->second.push_back(dist_result);
        }
      }
    }

    if (!cdata->req->enable_signed_distance && cdata->res->collision)
    {
      cdata->done = true;
    }
  }

  return cdata->done;
}

/* Templated function to get a different cache for each of the template arguments combinations.
 *
 * The returned cache is a quasi-singleton for each thread as it is created \e thread_local. */
template <typename BV, typename T>
FCLShapeCache& GetShapeCache()
{
  /* The cache is created thread_local, that is each thread calling
   * this quasi-singleton function will get its own instance. Once
   * the thread joins/exits, the cache gets deleted.
   * Reasoning is that multi-threaded planners (eg OMPL) or user-code
   * will often need to do collision checks with the same object
   * simultaneously (especially true for attached objects). Having only
   * one global cache leads to many cache misses. Also as the cache can
   * only be accessed by one thread we don't need any locking.
   */
  static thread_local FCLShapeCache cache;
  return cache;
}

template <typename T1, typename T2>
struct IfSameType
{
  enum
  {
    value = 0
  };
};

template <typename T>
struct IfSameType<T, T>
{
  enum
  {
    value = 1
  };
};

/** \brief Templated helper function creating new collision geometry out of general object using an arbitrary bounding
 *  volume (BV).
 *
 *  It assigns a thread-local cache for each type of shape and minimizes memory usage and copying through utilizing the
 *  cache. */
template <typename BV, typename T>
FCLGeometryConstPtr createCollisionGeometry(const shapes::ShapeConstPtr& shape, const T* data, int shape_index)
{
  using ShapeKey = shapes::ShapeConstWeakPtr;
  using ShapeMap = std::map<ShapeKey, FCLGeometryConstPtr, std::owner_less<ShapeKey>>;

  FCLShapeCache& cache = GetShapeCache<BV, T>();

  shapes::ShapeConstWeakPtr wptr(shape);
  {
    ShapeMap::const_iterator cache_it = cache.map_.find(wptr);
    if (cache_it != cache.map_.end())
    {
      if (cache_it->second->collision_geometry_data_->ptr.raw == data)
      {
        //        RCLCPP_DEBUG(LOGGER, "Collision data structures for object %s retrieved from
        //        cache.",
        //        cache_it->second->collision_geometry_data_->getID().c_str());
        return cache_it->second;
      }
      else if (cache_it->second.unique())
      {
        const_cast<FCLGeometry*>(cache_it->second.get())->updateCollisionGeometryData(data, shape_index, false);
        //          RCLCPP_DEBUG(LOGGER, "Collision data structures for object %s retrieved from
        //          cache after updating
        //          the source
        //          object.", cache_it->second->collision_geometry_data_->getID().c_str());
        return cache_it->second;
      }
    }
  }

  // attached objects could have previously been World::Object; we try to move them
  // from their old cache to the new one, if possible. the code is not pretty, but should help
  // when we attach/detach objects that are in the world
  if (IfSameType<T, moveit::core::AttachedBody>::value == 1)
  {
    // get the cache that corresponds to objects; maybe this attached object used to be a world object
    FCLShapeCache& othercache = GetShapeCache<BV, World::Object>();

    // attached bodies could be just moved from the environment.
    auto cache_it = othercache.map_.find(wptr);
    if (cache_it != othercache.map_.end())
    {
      if (cache_it->second.unique())
      {
        // remove from old cache
        FCLGeometryConstPtr obj_cache = cache_it->second;
        othercache.map_.erase(cache_it);
        // update the CollisionGeometryData; nobody has a pointer to this, so we can safely modify it
        const_cast<FCLGeometry*>(obj_cache.get())->updateCollisionGeometryData(data, shape_index, true);

        //        RCLCPP_DEBUG(LOGGER, "Collision data structures for attached body %s retrieved
        //        from the cache for
        //        world objects.",
        //        obj_cache->collision_geometry_data_->getID().c_str());

        // add to the new cache
        cache.map_[wptr] = obj_cache;
        cache.bumpUseCount();
        return obj_cache;
      }
    }
  }
  else
      // world objects could have previously been attached objects; we try to move them
      // from their old cache to the new one, if possible. the code is not pretty, but should help
      // when we attach/detach objects that are in the world
      if (IfSameType<T, World::Object>::value == 1)
  {
    // get the cache that corresponds to objects; maybe this attached object used to be a world object
    FCLShapeCache& othercache = GetShapeCache<BV, moveit::core::AttachedBody>();

    // attached bodies could be just moved from the environment.
    auto cache_it = othercache.map_.find(wptr);
    if (cache_it != othercache.map_.end())
    {
      if (cache_it->second.unique())
      {
        // remove from old cache
        FCLGeometryConstPtr obj_cache = cache_it->second;
        othercache.map_.erase(cache_it);

        // update the CollisionGeometryData; nobody has a pointer to this, so we can safely modify it
        const_cast<FCLGeometry*>(obj_cache.get())->updateCollisionGeometryData(data, shape_index, true);

        //          RCLCPP_DEBUG(LOGGER, "Collision data structures for world object %s retrieved
        //          from the cache for
        //          attached
        //          bodies.",
        //                   obj_cache->collision_geometry_data_->getID().c_str());

        // add to the new cache
        cache.map_[wptr] = obj_cache;
        cache.bumpUseCount();
        return obj_cache;
      }
    }
  }

  fcl::CollisionGeometryd* cg_g = nullptr;
  // handle cases individually
  switch (shape->type)
  {
    case shapes::PLANE:
    {
      const shapes::Plane* p = static_cast<const shapes::Plane*>(shape.get());
      cg_g = new fcl::Planed(p->a, p->b, p->c, p->d);
    }
    break;
    case shapes::SPHERE:
    {
      const shapes::Sphere* s = static_cast<const shapes::Sphere*>(shape.get());
      cg_g = new fcl::Sphered(s->radius);
    }
    break;
    case shapes::BOX:
    {
      const shapes::Box* s = static_cast<const shapes::Box*>(shape.get());
      const double* size = s->size;
      cg_g = new fcl::Boxd(size[0], size[1], size[2]);
    }
    break;
    case shapes::CYLINDER:
    {
      const shapes::Cylinder* s = static_cast<const shapes::Cylinder*>(shape.get());
      cg_g = new fcl::Cylinderd(s->radius, s->length);
    }
    break;
    case shapes::CONE:
    {
      const shapes::Cone* s = static_cast<const shapes::Cone*>(shape.get());
      cg_g = new fcl::Coned(s->radius, s->length);
    }
    break;
    case shapes::MESH:
    {
      auto g = new fcl::BVHModel<BV>();
      const shapes::Mesh* mesh = static_cast<const shapes::Mesh*>(shape.get());
      if (mesh->vertex_count > 0 && mesh->triangle_count > 0)
      {
        std::vector<fcl::Triangle> tri_indices(mesh->triangle_count);
        for (unsigned int i = 0; i < mesh->triangle_count; ++i)
          tri_indices[i] =
              fcl::Triangle(mesh->triangles[3 * i], mesh->triangles[3 * i + 1], mesh->triangles[3 * i + 2]);

        std::vector<fcl::Vector3d> points(mesh->vertex_count);
        for (unsigned int i = 0; i < mesh->vertex_count; ++i)
          points[i] = fcl::Vector3d(mesh->vertices[3 * i], mesh->vertices[3 * i + 1], mesh->vertices[3 * i + 2]);

        g->beginModel();
        g->addSubModel(points, tri_indices);
        g->endModel();
      }
      cg_g = g;
    }
    break;
    case shapes::OCTREE:
    {
      const shapes::OcTree* g = static_cast<const shapes::OcTree*>(shape.get());
      cg_g = new fcl::OcTreed(g->octree);
    }
    break;
    default:
      RCLCPP_ERROR(LOGGER, "This shape type (%d) is not supported using FCL yet", (int)shape->type);
      cg_g = nullptr;
  }

  if (cg_g)
  {
    cg_g->computeLocalAABB();
    FCLGeometryConstPtr res(new FCLGeometry(cg_g, data, shape_index));
    cache.map_[wptr] = res;
    cache.bumpUseCount();
    return res;
  }
  return FCLGeometryConstPtr();
}

FCLGeometryConstPtr createCollisionGeometry(const shapes::ShapeConstPtr& shape, const moveit::core::LinkModel* link,
                                            int shape_index)
{
  return createCollisionGeometry<fcl::OBBRSSd, moveit::core::LinkModel>(shape, link, shape_index);
}

FCLGeometryConstPtr createCollisionGeometry(const shapes::ShapeConstPtr& shape, const moveit::core::AttachedBody* ab,
                                            int shape_index)
{
  return createCollisionGeometry<fcl::OBBRSSd, moveit::core::AttachedBody>(shape, ab, shape_index);
}

FCLGeometryConstPtr createCollisionGeometry(const shapes::ShapeConstPtr& shape, const World::Object* obj)
{
  return createCollisionGeometry<fcl::OBBRSSd, World::Object>(shape, obj, 0);
}

/** \brief Templated helper function creating new collision geometry out of general object using an arbitrary bounding
 *  volume (BV). This can include padding and scaling. */
template <typename BV, typename T>
FCLGeometryConstPtr createCollisionGeometry(const shapes::ShapeConstPtr& shape, double scale, double padding,
                                            const T* data, int shape_index)
{
  if (fabs(scale - 1.0) <= std::numeric_limits<double>::epsilon() &&
      fabs(padding) <= std::numeric_limits<double>::epsilon())
    return createCollisionGeometry<BV, T>(shape, data, shape_index);
  else
  {
    shapes::ShapePtr scaled_shape(shape->clone());
    scaled_shape->scaleAndPadd(scale, padding);
    return createCollisionGeometry<BV, T>(scaled_shape, data, shape_index);
  }
}

FCLGeometryConstPtr createCollisionGeometry(const shapes::ShapeConstPtr& shape, double scale, double padding,
                                            const moveit::core::LinkModel* link, int shape_index)
{
  return createCollisionGeometry<fcl::OBBRSSd, moveit::core::LinkModel>(shape, scale, padding, link, shape_index);
}

FCLGeometryConstPtr createCollisionGeometry(const shapes::ShapeConstPtr& shape, double scale, double padding,
                                            const moveit::core::AttachedBody* ab, int shape_index)
{
  return createCollisionGeometry<fcl::OBBRSSd, moveit::core::AttachedBody>(shape, scale, padding, ab, shape_index);
}

FCLGeometryConstPtr createCollisionGeometry(const shapes::ShapeConstPtr& shape, double scale, double padding,
                                            const World::Object* obj)
{
  return createCollisionGeometry<fcl::OBBRSSd, World::Object>(shape, scale, padding, obj, 0);
}

void cleanCollisionGeometryCache()
{
  FCLShapeCache& cache1 = GetShapeCache<fcl::OBBRSSd, World::Object>();
  {
    cache1.bumpUseCount(true);
  }
  FCLShapeCache& cache2 = GetShapeCache<fcl::OBBRSSd, moveit::core::AttachedBody>();
  {
    cache2.bumpUseCount(true);
  }
}

void CollisionData::enableGroup(const moveit::core::RobotModelConstPtr& robot_model)
{
  if (robot_model->hasJointModelGroup(req_->group_name))
    active_components_only_ = &robot_model->getJointModelGroup(req_->group_name)->getUpdatedLinkModelsSet();
  else
    active_components_only_ = nullptr;
}

void FCLObject::registerTo(fcl::BroadPhaseCollisionManagerd* manager)
{
  std::vector<fcl::CollisionObjectd*> collision_objects(collision_objects_.size());
  for (std::size_t i = 0; i < collision_objects_.size(); ++i)
    collision_objects[i] = collision_objects_[i].get();
  if (!collision_objects.empty())
    manager->registerObjects(collision_objects);
}

void FCLObject::unregisterFrom(fcl::BroadPhaseCollisionManagerd* manager)
{
  for (auto& collision_object : collision_objects_)
    manager->unregisterObject(collision_object.get());
}

void FCLObject::clear()
{
  collision_objects_.clear();
  collision_geometry_.clear();
}
}  // namespace collision_detection<|MERGE_RESOLUTION|>--- conflicted
+++ resolved
@@ -466,22 +466,10 @@
     const std::set<std::string>& tl = cd1->ptr.ab->getTouchLinks();
     if (tl.find(cd2->getID()) != tl.end())
     {
-<<<<<<< HEAD
-      const std::set<std::string>& tl = cd1->ptr.ab->getTouchLinks();
-      if (tl.find(cd2->getID()) != tl.end())
-      {
-        always_allow_collision = true;
-        if (cdata->req->verbose)
-          RCLCPP_DEBUG(LOGGER, "Robot link '%s' is allowed to touch attached object '%s'. No distances are computed.",
-                       cd2->getID().c_str(), cd1->getID().c_str());
-      }
-=======
       always_allow_collision = true;
       if (cdata->req->verbose)
-        ROS_DEBUG_NAMED("collision_detection.fcl",
-                        "Robot link '%s' is allowed to touch attached object '%s'. No distances are computed.",
-                        cd2->getID().c_str(), cd1->getID().c_str());
->>>>>>> a5864ccc
+        RCLCPP_DEBUG(LOGGER, "Robot link '%s' is allowed to touch attached object '%s'. No distances are computed.",
+                     cd2->getID().c_str(), cd1->getID().c_str());
     }
   }
 
