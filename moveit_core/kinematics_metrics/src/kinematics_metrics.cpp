--- conflicted
+++ resolved
@@ -42,15 +42,10 @@
 
 namespace kinematics_metrics
 {
-<<<<<<< HEAD
 static const rclcpp::Logger LOGGER = rclcpp::get_logger("moveit_kinematics_metrics.kinematics_metrics");
 
-double KinematicsMetrics::getJointLimitsPenalty(const robot_state::RobotState& state,
-                                                const robot_model::JointModelGroup* joint_model_group) const
-=======
 double KinematicsMetrics::getJointLimitsPenalty(const moveit::core::RobotState& state,
                                                 const moveit::core::JointModelGroup* joint_model_group) const
->>>>>>> a5864ccc
 {
   if (fabs(penalty_multiplier_) <= boost::math::tools::epsilon<double>())
     return 1.0;
