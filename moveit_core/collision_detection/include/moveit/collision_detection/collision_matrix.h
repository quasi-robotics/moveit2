/*********************************************************************
 * Software License Agreement (BSD License)
 *
 *  Copyright (c) 2011, Willow Garage, Inc.
 *  All rights reserved.
 *
 *  Redistribution and use in source and binary forms, with or without
 *  modification, are permitted provided that the following conditions
 *  are met:
 *
 *   * Redistributions of source code must retain the above copyright
 *     notice, this list of conditions and the following disclaimer.
 *   * Redistributions in binary form must reproduce the above
 *     copyright notice, this list of conditions and the following
 *     disclaimer in the documentation and/or other materials provided
 *     with the distribution.
 *   * Neither the name of Willow Garage nor the names of its
 *     contributors may be used to endorse or promote products derived
 *     from this software without specific prior written permission.
 *
 *  THIS SOFTWARE IS PROVIDED BY THE COPYRIGHT HOLDERS AND CONTRIBUTORS
 *  "AS IS" AND ANY EXPRESS OR IMPLIED WARRANTIES, INCLUDING, BUT NOT
 *  LIMITED TO, THE IMPLIED WARRANTIES OF MERCHANTABILITY AND FITNESS
 *  FOR A PARTICULAR PURPOSE ARE DISCLAIMED. IN NO EVENT SHALL THE
 *  COPYRIGHT OWNER OR CONTRIBUTORS BE LIABLE FOR ANY DIRECT, INDIRECT,
 *  INCIDENTAL, SPECIAL, EXEMPLARY, OR CONSEQUENTIAL DAMAGES (INCLUDING,
 *  BUT NOT LIMITED TO, PROCUREMENT OF SUBSTITUTE GOODS OR SERVICES;
 *  LOSS OF USE, DATA, OR PROFITS; OR BUSINESS INTERRUPTION) HOWEVER
 *  CAUSED AND ON ANY THEORY OF LIABILITY, WHETHER IN CONTRACT, STRICT
 *  LIABILITY, OR TORT (INCLUDING NEGLIGENCE OR OTHERWISE) ARISING IN
 *  ANY WAY OUT OF THE USE OF THIS SOFTWARE, EVEN IF ADVISED OF THE
 *  POSSIBILITY OF SUCH DAMAGE.
 *********************************************************************/

/* Author: Ioan Sucan, E. Gil Jones */

#pragma once

#include <moveit/collision_detection/collision_common.h>
#include <moveit/macros/class_forward.h>
#include <moveit_msgs/msg/allowed_collision_matrix.hpp>
#include <iostream>
#include <vector>
#include <string>
#include <map>

namespace collision_detection
{
/** \brief Any pair of bodies can have a collision state associated to it */
namespace AllowedCollision
{
enum Type
{
  /** \brief Collisions between the pair of bodies is never ok, i.e., if two bodies are in contact in
      a particular configuration of the robot, that configuration is considered to be in collision*/
  NEVER,

  /** \brief Collisions between a particular pair of bodies does not imply that the robot configuration is in
      collision. There is no need to explicitly do a computation (to check for contacts) on this pair of bodies*/
  ALWAYS,

  /** \brief The collision is allowed depending on a predicate evaluated on the produced contact. If the
      predicate returns true, this particular contact is deemed ok (or allowed), i.e., the contact does not
      imply that the two bodies are in collision*/
  CONDITIONAL
};
}  // namespace AllowedCollision

/** \brief Signature of predicate that decides whether a contact is allowed or not (when AllowedCollision::Type is
 * CONDITIONAL) */
<<<<<<< HEAD
typedef std::function<bool(collision_detection::Contact&)> DecideContactFn;

MOVEIT_CLASS_FORWARD(AllowedCollisionMatrix)
=======
using DecideContactFn = boost::function<bool(collision_detection::Contact&)>;

MOVEIT_CLASS_FORWARD(AllowedCollisionMatrix);  // Defines AllowedCollisionMatrixPtr, ConstPtr, WeakPtr... etc
>>>>>>> 382aa5a8

/** @class AllowedCollisionMatrix
 *  @brief Definition of a structure for the allowed collision matrix. All elements in the collision world are referred
 * to by their names.
 *   This class represents which collisions are allowed to happen and which are not. */
class AllowedCollisionMatrix
{
public:
  AllowedCollisionMatrix();

  /** @brief Instantiate using a vector of names (corresponding to all the elements in the collision world).
   *  @param names a vector of names (corresponding to object IDs in the collision world).
   *  @param allowed If false, indicates that collisions between all elements must be checked for and no collisions
   *  will be ignored. */
  AllowedCollisionMatrix(const std::vector<std::string>& names, bool allowed = false);

  /** @brief Construct the structure from a message representation */
  AllowedCollisionMatrix(const moveit_msgs::msg::AllowedCollisionMatrix& msg);

  /** @brief Copy constructor */
  AllowedCollisionMatrix(const AllowedCollisionMatrix& acm) = default;

  /** @brief Get the type of the allowed collision between two elements. Return true if the entry is included in the
   * collision matrix.
   * Return false if the entry is not found.
   *  @param name1 name of first element
   *  @param name2 name of second element
   *  @param allowed_collision_type The allowed collision type will be filled here */
  bool getEntry(const std::string& name1, const std::string& name2,
                AllowedCollision::Type& allowed_collision_type) const;

  /** @brief Get the allowed collision predicate between two elements. Return true if a predicate for entry is included
   * in the collision matrix
   * (if the type is AllowedCollision::CONDITIONAL). Return false if the entry is not found.
   *  @param name1 name of first element
   *  @param name2 name of second element
   *  @param fn A callback function that is used to decide if collisions are allowed between the two elements is filled
   * here */
  bool getEntry(const std::string& name1, const std::string& name2, DecideContactFn& fn) const;

  /** @brief Check if the allowed collision matrix has an entry at all for an element. Returns true if the element is
   * included.
   *  @param name name of the element */
  bool hasEntry(const std::string& name) const;

  /** @brief Check if the allowed collision matrix has an entry for a pair of elements. Returns true if the pair is
   * included.
   *  @param name1 name of first element
   *  @param name2 name of second element*/
  bool hasEntry(const std::string& name1, const std::string& name2) const;

  /** @brief Remove an entry corresponding to a pair of elements. Nothing happens if the pair does not exist in the
   * collision matrix.
   *  @param name1 name of first element
   *  @param name2 name of second element*/
  void removeEntry(const std::string& name1, const std::string& name2);

  /** @brief Remove all entries corresponding to a name (all pairs that include this name)
   *  @param name namespace*/
  void removeEntry(const std::string& name);

  /** @brief Set an entry corresponding to a pair of elements
   *  @param name1 name of first element
   *  @param name2 name of second element
   *  @param allowed If false, indicates that collisions between two elements must be checked for and no collisions
   *  will be ignored (AllowedCollision::NEVER). If true, indicates that collisions between two elements are ok and an
   * explicit collision
   *  computation is not necessary (AllowedCollision::ALWAYS).*/
  void setEntry(const std::string& name1, const std::string& name2, bool allowed);

  /** @brief Set an entry corresponding to a pair of elements. This sets the type of the entry to
   * AllowedCollision::CONDITIONAL.
   *  @param name1 name of first element
   *  @param name2 name of second element
   *  @param fn A callback function that is used to decide if collisions are allowed between the two elements is
   * expected here */
  void setEntry(const std::string& name1, const std::string& name2, DecideContactFn& fn);

  /** @brief Set the entries corresponding to a name. With each of the the known names in the collision matrix, form a
   * pair using the name
   * specified as argument to this function and set the entry as indicated by \e allowed.
   *  @param name the object name
   *  @param allowed If false, indicates that collisions between two elements must be checked for and no collisions
   *  will be ignored (AllowedCollision::NEVER). If true, indicates that collisions between two elements are ok and an
   * explicit collision
   *  computation is not necessary (AllowedCollision::ALWAYS).*/
  void setEntry(const std::string& name, bool allowed);

  /** @brief Set multiple entries. Pairs of names are formed using \e name and \e other_names
   *  @param name name of first element
   *  @param other_names names of all other elements to pair with first element. The collision
   *  matrix entries will be set for all such pairs.
   *  @param allowed If false, indicates that collisions between two elements must be checked for and no collisions
   *  will be ignored (AllowedCollision::NEVER). If true, indicates that collisions between two elements are ok and an
   * explicit collision
   *  computation is not necessary (AllowedCollision::ALWAYS).*/
  void setEntry(const std::string& name, const std::vector<std::string>& other_names, bool allowed);

  /** @brief Set an entry corresponding to all possible pairs between two sets of elements
   *  @param names1 First set of names
   *  @param names2 Second set of names
   *  @param allowed If false, indicates that collisions between two elements must be checked for and no collisions
   *  will be ignored (AllowedCollision::NEVER). If true, indicates that collisions between two elements are ok and an
   * explicit collision
   *  computation is not necessary (AllowedCollision::ALWAYS).*/
  void setEntry(const std::vector<std::string>& names1, const std::vector<std::string>& names2, bool allowed);

  /** @brief Set an entry corresponding to all known pairs
   *  @param allowed If false, indicates that collisions between two elements must be checked for and no collisions
   *  will be ignored (AllowedCollision::NEVER). If true, indicates that collisions between two elements are ok and an
   * explicit collision
   *  computation is not necessary (AllowedCollision::ALWAYS).*/
  void setEntry(bool allowed);

  /** @brief Get all the names known to the collision matrix */
  void getAllEntryNames(std::vector<std::string>& names) const;

  /** @brief Get the allowed collision matrix as a message */
  void getMessage(moveit_msgs::msg::AllowedCollisionMatrix& msg) const;

  /** @brief Clear the allowed collision matrix */
  void clear();

  /** @brief Get the size of the allowed collision matrix (number of specified entries) */
  std::size_t getSize() const
  {
    return entries_.size();
  }

  /** @brief Set the default value for entries that include \e name. If such a default value is set, queries to
   * getAllowedCollision() that include
   *  \e name will return this value instead, @b even if a pair that includes \e name was previously specified with
   * setEntry().
   *  @param name The name of the element for which to set the default value
   *  @param allowed If false, indicates that collisions between \e name and any other element must be checked for and
   * no collisions
   *  will be ignored (AllowedCollision::NEVER). If true, indicates that collisions between \e name and any other
   * element are ok and
   *  an explicit collision computation is not necessary (AllowedCollision::ALWAYS).*/
  void setDefaultEntry(const std::string& name, bool allowed);

  /** @brief Set the default value for entries that include \e name to be AllowedCollision::CONDITIONAL and specify the
   * allowed contact predicate to be \e fn.
   *  If this function is called, queries to getAllowedCollision() that include \e name will return this value instead,
   * @b even if a pair that includes \e name
   *  was previously specified with setEntry().
   *  @param name The name of the element for which to set the default value
   *  @param fn A callback function that is used to decide if collisions are allowed between \e name and some other
   * element is expected here. */
  void setDefaultEntry(const std::string& name, DecideContactFn& fn);

  /** @brief Get the type of the allowed collision between to be considered by default for an element. Return true if a
   * default value was
   *  found for the specified element. Return false otherwise.
   *  @param name name of the element
   *  @param allowed_collision The default allowed collision type will be filled here */
  bool getDefaultEntry(const std::string& name, AllowedCollision::Type& allowed_collision) const;

  /** @brief Get the type of the allowed collision between to be considered by default for an element. Return true if a
   * default value was
   *  found for the specified element. Return false otherwise.
   *  @param name name of the element
   *  @param fn A callback function that is used to decide if collisions are allowed between the two elements is filled
   * here. */
  bool getDefaultEntry(const std::string& name, DecideContactFn& fn) const;

  /** @brief Get the allowed collision predicate between two elements. Return true if a predicate for entry is included
   * in the collision matrix
   *  (if the type is AllowedCollision::CONDITIONAL) or if one was computed from defaults. Return false if the entry is
   * not found.
   *  Default values take precedence. If a default value is specified  for either \e name1 or \e name2, that value is
   * returned instead (if both
   *  elements have default values specified, both predicates must be satisfied). If no default values are specified,
   * getEntry() is used to look
   *  for the pair (\e name1, \e name2).
   *  @param name1 name of first element
   *  @param name2 name of second element
   *  @param fn A callback function that is used to decide if collisions are allowed between the two elements is filled
   * here */
  bool getAllowedCollision(const std::string& name1, const std::string& name2, DecideContactFn& fn) const;

  /** @brief Get the type of the allowed collision between two elements. Return true if the entry is included in the
   * collision matrix or if
   *  specified defaults were found. Return false if the entry is not found. Default values take precedence. If a
   * default value is specified
   *  for either \e name1 or \e name2, that value is returned instead (if both elements have default values specified,
   * AllowedCollision::NEVER takes
   *  precedence). If no default values are specified, getEntry() is used to look for the pair (\e name1, \e name2).
   *  @param name1 name of first element
   *  @param name2 name of second element
   *  @param allowed_collision The allowed collision type will be filled here */
  bool getAllowedCollision(const std::string& name1, const std::string& name2,
                           AllowedCollision::Type& allowed_collision) const;

  /** @brief Print the allowed collision matrix */
  void print(std::ostream& out) const;

private:
  std::map<std::string, std::map<std::string, AllowedCollision::Type> > entries_;
  std::map<std::string, std::map<std::string, DecideContactFn> > allowed_contacts_;

  std::map<std::string, AllowedCollision::Type> default_entries_;
  std::map<std::string, DecideContactFn> default_allowed_contacts_;
};
}  // namespace collision_detection<|MERGE_RESOLUTION|>--- conflicted
+++ resolved
@@ -68,15 +68,9 @@
 
 /** \brief Signature of predicate that decides whether a contact is allowed or not (when AllowedCollision::Type is
  * CONDITIONAL) */
-<<<<<<< HEAD
-typedef std::function<bool(collision_detection::Contact&)> DecideContactFn;
-
-MOVEIT_CLASS_FORWARD(AllowedCollisionMatrix)
-=======
 using DecideContactFn = boost::function<bool(collision_detection::Contact&)>;
 
-MOVEIT_CLASS_FORWARD(AllowedCollisionMatrix);  // Defines AllowedCollisionMatrixPtr, ConstPtr, WeakPtr... etc
->>>>>>> 382aa5a8
+MOVEIT_CLASS_FORWARD(AllowedCollisionMatrix)  // Defines AllowedCollisionMatrixPtr, ConstPtr, WeakPtr... etc
 
 /** @class AllowedCollisionMatrix
  *  @brief Definition of a structure for the allowed collision matrix. All elements in the collision world are referred
