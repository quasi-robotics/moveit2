/*********************************************************************
 * Software License Agreement (BSD License)
 *
 *  Copyright (c) 2012, Willow Garage, Inc.
 *  All rights reserved.
 *
 *  Redistribution and use in source and binary forms, with or without
 *  modification, are permitted provided that the following conditions
 *  are met:
 *
 *   * Redistributions of source code must retain the above copyright
 *     notice, this list of conditions and the following disclaimer.
 *   * Redistributions in binary form must reproduce the above
 *     copyright notice, this list of conditions and the following
 *     disclaimer in the documentation and/or other materials provided
 *     with the distribution.
 *   * Neither the name of Willow Garage, Inc. nor the names of its
 *     contributors may be used to endorse or promote products derived
 *     from this software without specific prior written permission.
 *
 *  THIS SOFTWARE IS PROVIDED BY THE COPYRIGHT HOLDERS AND CONTRIBUTORS
 *  "AS IS" AND ANY EXPRESS OR IMPLIED WARRANTIES, INCLUDING, BUT NOT
 *  LIMITED TO, THE IMPLIED WARRANTIES OF MERCHANTABILITY AND FITNESS
 *  FOR A PARTICULAR PURPOSE ARE DISCLAIMED. IN NO EVENT SHALL THE
 *  COPYRIGHT OWNER OR CONTRIBUTORS BE LIABLE FOR ANY DIRECT, INDIRECT,
 *  INCIDENTAL, SPECIAL, EXEMPLARY, OR CONSEQUENTIAL DAMAGES (INCLUDING,
 *  BUT NOT LIMITED TO, PROCUREMENT OF SUBSTITUTE GOODS OR SERVICES;
 *  LOSS OF USE, DATA, OR PROFITS; OR BUSINESS INTERRUPTION) HOWEVER
 *  CAUSED AND ON ANY THEORY OF LIABILITY, WHETHER IN CONTRACT, STRICT
 *  LIABILITY, OR TORT (INCLUDING NEGLIGENCE OR OTHERWISE) ARISING IN
 *  ANY WAY OUT OF THE USE OF THIS SOFTWARE, EVEN IF ADVISED OF THE
 *  POSSIBILITY OF SUCH DAMAGE.
 *********************************************************************/

/* Author: Ioan Sucan */

#pragma once

#include <moveit/robot_model/link_model.h>
#include <moveit/transforms/transforms.h>
#include <geometric_shapes/check_isometry.h>
#include <eigen_stl_containers/eigen_stl_containers.h>
#include <boost/function.hpp>
#include <trajectory_msgs/msg/joint_trajectory.hpp>
#include <set>

namespace moveit
{
namespace core
{
class AttachedBody;
typedef boost::function<void(AttachedBody* body, bool attached)> AttachedBodyCallback;

/** @brief Object defining bodies that can be attached to robot links.
 *
 * This is useful when handling objects picked up by the robot. */
class AttachedBody
{
public:
  /** \brief Construct an attached body for a specified \e link.
   *
   * The name of this body is \e id and it consists of \e shapes that attach to the link by the transforms
<<<<<<< HEAD
   * \e attach_trans. The set of links that are allowed to be touched by this object is specified by \e touch_links. */
  AttachedBody(const LinkModel* link, const std::string& id, const std::vector<shapes::ShapeConstPtr>& shapes,
               const EigenSTL::vector_Isometry3d& attach_trans, const std::set<std::string>& touch_links,
               const trajectory_msgs::msg::JointTrajectory& attach_posture,
=======
   * \e shape_poses. The set of links that are allowed to be touched by this object is specified by \e touch_links.
   * The shape and subframe poses are relative to the \e pose, and \e pose is relative to the parent link. */
  AttachedBody(const LinkModel* link, const std::string& id, const Eigen::Isometry3d& pose,
               const std::vector<shapes::ShapeConstPtr>& shapes, const EigenSTL::vector_Isometry3d& shape_poses,
               const std::set<std::string>& touch_links, const trajectory_msgs::JointTrajectory& attach_posture,
>>>>>>> b57628ff
               const moveit::core::FixedTransformsMap& subframe_poses = moveit::core::FixedTransformsMap());

  ~AttachedBody();

  /** \brief Get the name of the attached body */
  const std::string& getName() const
  {
    return id_;
  }

  /** \brief Get the pose of the attached body relative to the parent link */
  const Eigen::Isometry3d& getPose() const
  {
    return pose_;
  }

  /** \brief Get the pose of the attached body, relative to the world */
  const Eigen::Isometry3d& getGlobalPose() const
  {
    return global_pose_;
  }

  /** \brief Get the name of the link this body is attached to */
  const std::string& getAttachedLinkName() const
  {
    return parent_link_model_->getName();
  }

  /** \brief Get the model of the link this body is attached to */
  const LinkModel* getAttachedLink() const
  {
    return parent_link_model_;
  }

  /** \brief Get the shapes that make up this attached body */
  const std::vector<shapes::ShapeConstPtr>& getShapes() const
  {
    return shapes_;
  }

  /** \brief Get the shape poses (the transforms to the shapes of this body, relative to the pose). The returned
   *  transforms are guaranteed to be valid isometries. */
  const EigenSTL::vector_Isometry3d& getShapePoses() const
  {
    return shape_poses_;
  }

  /** \brief Get the links that the attached body is allowed to touch */
  const std::set<std::string>& getTouchLinks() const
  {
    return touch_links_;
  }

  /** \brief Return the posture that is necessary for the object to be released, (if any). This is useful for example
<<<<<<< HEAD
     when storing
      the configuration of a gripper holding an object */
  const trajectory_msgs::msg::JointTrajectory& getDetachPosture() const
=======
     when storing the configuration of a gripper holding an object */
  const trajectory_msgs::JointTrajectory& getDetachPosture() const
>>>>>>> b57628ff
  {
    return detach_posture_;
  }

  /** \brief Get the fixed transforms (the transforms to the shapes of this body, relative to the link). The returned
   *  transforms are guaranteed to be valid isometries. */
  const EigenSTL::vector_Isometry3d& getShapePosesInLinkFrame() const
  {
    return shape_poses_in_link_frame_;
  }

  /** \brief Get the fixed transforms (the transforms to the shapes of this body, relative to the link). The returned
   *  transforms are guaranteed to be valid isometries.
   * Deprecated. Use getShapePosesInLinkFrame instead. */
  [[deprecated]] const EigenSTL::vector_Isometry3d& getFixedTransforms() const
  {
    return shape_poses_in_link_frame_;
  }

  /** \brief Get subframes of this object (relative to the object pose). The returned transforms are guaranteed to be
   * valid isometries. */
  const moveit::core::FixedTransformsMap& getSubframes() const
  {
    return subframe_poses_;
  }

  /** \brief Get subframes of this object (in the world frame) */
  const moveit::core::FixedTransformsMap& getGlobalSubframeTransforms() const
  {
    return global_subframe_poses_;
  }

  /** \brief Set all subframes of this object.
   *
   * Use these to define points of interest on the object to plan with
   * (e.g. screwdriver/tip, kettle/spout, mug/base).
   */
  void setSubframeTransforms(const moveit::core::FixedTransformsMap& subframe_poses)
  {
    for (const auto& t : subframe_poses)
    {
      ASSERT_ISOMETRY(t.second)  // unsanitized input, could contain a non-isometry
    }
    subframe_poses_ = subframe_poses;
  }

  /** \brief Get the fixed transform to a named subframe on this body (relative to the body's pose)
   *
   * The frame_name needs to have the object's name prepended (e.g. "screwdriver/tip" returns true if the object's
   * name is "screwdriver"). Returns an identity transform if frame_name is unknown (and set found to false).
   * The returned transform is guaranteed to be a valid isometry. */
  const Eigen::Isometry3d& getSubframeTransform(const std::string& frame_name, bool* found = nullptr) const;

  /** \brief Get the fixed transform to a named subframe on this body (relative to the robot link)
   *
   * The frame_name needs to have the object's name prepended (e.g. "screwdriver/tip" returns true if the object's
   * name is "screwdriver"). Returns an identity transform if frame_name is unknown (and set found to false).
   * The returned transform is guaranteed to be a valid isometry. */
  const Eigen::Isometry3d& getSubframeTransformInLinkFrame(const std::string& frame_name, bool* found = nullptr) const;

  /** \brief Get the fixed transform to a named subframe on this body, relative to the world frame.
   * The frame_name needs to have the object's name prepended (e.g. "screwdriver/tip" returns true if the object's
   * name is "screwdriver"). Returns an identity transform if frame_name is unknown (and set found to false).
   * The returned transform is guaranteed to be a valid isometry. */
  const Eigen::Isometry3d& getGlobalSubframeTransform(const std::string& frame_name, bool* found = nullptr) const;

  /** \brief Check whether a subframe of given @frame_name is present in this object.
   *
   * The frame_name needs to have the object's name prepended (e.g. "screwdriver/tip" returns true if the object's
   * name is "screwdriver"). */
  bool hasSubframeTransform(const std::string& frame_name) const;

  /** \brief Get the global transforms (in world frame) for the collision bodies. The returned transforms are
   *  guaranteed to be valid isometries. */
  const EigenSTL::vector_Isometry3d& getGlobalCollisionBodyTransforms() const
  {
    return global_collision_body_transforms_;
  }

  /** \brief Set the padding for the shapes of this attached object */
  void setPadding(double padding);

  /** \brief Set the scale for the shapes of this attached object */
  void setScale(double scale);

  /** \brief Recompute global_collision_body_transform given the transform of the parent link */
  void computeTransform(const Eigen::Isometry3d& parent_link_global_transform);

private:
  /** \brief The link that owns this attached body */
  const LinkModel* parent_link_model_;

  /** \brief string id for reference */
  std::string id_;

  /** \brief The transform from the parent link to the attached body's pose*/
  Eigen::Isometry3d pose_;

  /** \brief The transform from the model frame to the attached body's pose  */
  Eigen::Isometry3d global_pose_;

  /** \brief The geometries of the attached body */
  std::vector<shapes::ShapeConstPtr> shapes_;

  /** \brief The transforms from the object's pose to the object's geometries*/
  EigenSTL::vector_Isometry3d shape_poses_;

  /** \brief The transforms from the link to the object's geometries*/
  EigenSTL::vector_Isometry3d shape_poses_in_link_frame_;

  /** \brief The global transforms for the attached bodies (computed by forward kinematics) */
  EigenSTL::vector_Isometry3d global_collision_body_transforms_;

  /** \brief The set of links this body is allowed to touch */
  std::set<std::string> touch_links_;

  /** \brief Posture of links for releasing the object (if any). This is useful for example when storing
      the configuration of a gripper holding an object */
  trajectory_msgs::msg::JointTrajectory detach_posture_;

  /** \brief Transforms to subframes on the object, relative to the object's pose. */
  moveit::core::FixedTransformsMap subframe_poses_;

  /** \brief Transforms to subframes on the object, relative to the model frame. */
  moveit::core::FixedTransformsMap global_subframe_poses_;
};
}  // namespace core
}  // namespace moveit<|MERGE_RESOLUTION|>--- conflicted
+++ resolved
@@ -60,18 +60,10 @@
   /** \brief Construct an attached body for a specified \e link.
    *
    * The name of this body is \e id and it consists of \e shapes that attach to the link by the transforms
-<<<<<<< HEAD
-   * \e attach_trans. The set of links that are allowed to be touched by this object is specified by \e touch_links. */
-  AttachedBody(const LinkModel* link, const std::string& id, const std::vector<shapes::ShapeConstPtr>& shapes,
-               const EigenSTL::vector_Isometry3d& attach_trans, const std::set<std::string>& touch_links,
-               const trajectory_msgs::msg::JointTrajectory& attach_posture,
-=======
-   * \e shape_poses. The set of links that are allowed to be touched by this object is specified by \e touch_links.
-   * The shape and subframe poses are relative to the \e pose, and \e pose is relative to the parent link. */
+   * \e shape_poses. The set of links that are allowed to be touched by this object is specified by \e touch_links. */
   AttachedBody(const LinkModel* link, const std::string& id, const Eigen::Isometry3d& pose,
                const std::vector<shapes::ShapeConstPtr>& shapes, const EigenSTL::vector_Isometry3d& shape_poses,
-               const std::set<std::string>& touch_links, const trajectory_msgs::JointTrajectory& attach_posture,
->>>>>>> b57628ff
+               const std::set<std::string>& touch_links, const trajectory_msgs::msg::JointTrajectory& attach_posture,
                const moveit::core::FixedTransformsMap& subframe_poses = moveit::core::FixedTransformsMap());
 
   ~AttachedBody();
@@ -126,14 +118,8 @@
   }
 
   /** \brief Return the posture that is necessary for the object to be released, (if any). This is useful for example
-<<<<<<< HEAD
-     when storing
-      the configuration of a gripper holding an object */
+     when storing the configuration of a gripper holding an object */
   const trajectory_msgs::msg::JointTrajectory& getDetachPosture() const
-=======
-     when storing the configuration of a gripper holding an object */
-  const trajectory_msgs::JointTrajectory& getDetachPosture() const
->>>>>>> b57628ff
   {
     return detach_posture_;
   }
