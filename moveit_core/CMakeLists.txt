cmake_minimum_required(VERSION 3.10.2)
project(moveit_core VERSION 2.1.4 LANGUAGES CXX)

# Common cmake code applied to all moveit packages
find_package(moveit_common REQUIRED)
moveit_package()

find_package(ament_cmake REQUIRED)
find_package(rclcpp REQUIRED)
find_package(eigen3_cmake_module REQUIRED)
find_package(Eigen3 REQUIRED)

# Finds Boost Components
include(ConfigExtras.cmake)

list(APPEND CMAKE_MODULE_PATH "${CMAKE_CURRENT_SOURCE_DIR}/CMakeModules")

# TODO: Move collision detection into separate packages
find_package(Bullet 2.87 REQUIRED)

find_package(PkgConfig REQUIRED)

<<<<<<< HEAD
pkg_check_modules(LIBFCL REQUIRED "fcl>=0.5.0")
# replace LIBFCL_LIBRARIES with full path to the library
find_library(LIBFCL_LIBRARIES_FULL ${LIBFCL_LIBRARIES} ${LIBFCL_LIBRARY_DIRS})
set(LIBFCL_LIBRARIES "${LIBFCL_LIBRARIES_FULL}")

find_package(angles REQUIRED)
find_package(OCTOMAP REQUIRED)
find_package(urdfdom REQUIRED)
find_package(urdf REQUIRED)
find_package(urdfdom_headers REQUIRED)
find_package(ament_cmake REQUIRED)
find_package(tf2_eigen REQUIRED)
find_package(tf2_kdl REQUIRED)
find_package(tf2_geometry_msgs REQUIRED)
find_package(eigen_stl_containers REQUIRED)
find_package(geometric_shapes REQUIRED)
find_package(geometry_msgs REQUIRED)
find_package(kdl_parser REQUIRED)
find_package(moveit_msgs REQUIRED)
find_package(octomap_msgs REQUIRED)
find_package(random_numbers REQUIRED)
find_package(sensor_msgs REQUIRED)
find_package(shape_msgs REQUIRED)
find_package(srdfdom REQUIRED)
find_package(std_msgs REQUIRED)
find_package(trajectory_msgs REQUIRED)
find_package(visualization_msgs REQUIRED)
find_package(common_interfaces REQUIRED)
find_package(pluginlib REQUIRED)

# Set target file path for version.h
set(VERSION_FILE_PATH ${CMAKE_BINARY_DIR}/include)
=======
find_package(catkin REQUIRED
COMPONENTS
  tf2_eigen
  tf2_geometry_msgs
  eigen_stl_containers
  geometric_shapes
  geometry_msgs
  kdl_parser
  moveit_msgs
  octomap_msgs
  random_numbers
  roslib
  rostime
  rosconsole
  sensor_msgs
  shape_msgs
  srdfdom
  std_msgs
  trajectory_msgs
  urdf
  visualization_msgs
  xmlrpcpp
  pybind11_catkin
)

catkin_python_setup()

set(VERSION_FILE_PATH "${CATKIN_DEVEL_PREFIX}/include")
# Pass the folder of the generated version.h to catkin_package() for export in devel-space
# This is how gencpp adds the folder of generated message code to the include dirs, see:
#   https://github.com/ros/gencpp/blob/e5acaf6/cmake/gencpp-extras.cmake.em#L51-L54
list(APPEND ${PROJECT_NAME}_INCLUDE_DIRS ${VERSION_FILE_PATH})
file(MAKE_DIRECTORY "${VERSION_FILE_PATH}/moveit")
>>>>>>> 0d0a6a17

set(THIS_PACKAGE_INCLUDE_DIRS
    background_processing/include
    exceptions/include
    backtrace/include
    collision_detection/include
    collision_detection_fcl/include
    ${BULLET_INC}
    constraint_samplers/include
    controller_manager/include
    distance_field/include
    collision_distance_field/include
    dynamics_solver/include
    kinematics_base/include
    kinematics_metrics/include
    robot_model/include
    transforms/include
    robot_state/include
    robot_trajectory/include
    kinematic_constraints/include
    macros/include
    planning_interface/include
    planning_request_adapter/include
    planning_scene/include
    profiler/include
    python/tools/include
    sensor_manager/include
    trajectory_processing/include
    utils/include
)

set(THIS_PACKAGE_LIBRARIES
    moveit_exceptions
    moveit_background_processing
    moveit_kinematics_base
    moveit_robot_model
    moveit_transforms
    moveit_robot_state
    moveit_robot_trajectory
    moveit_planning_interface
    moveit_collision_detection
    moveit_collision_detection_fcl
    ${BULLET_LIB}
    moveit_kinematic_constraints
    moveit_planning_scene
    moveit_constraint_samplers
    moveit_planning_request_adapter
    moveit_profiler
    moveit_python_tools
    moveit_trajectory_processing
    moveit_distance_field
    moveit_collision_distance_field
    moveit_kinematics_metrics
    moveit_dynamics_solver
    moveit_utils
    moveit_test_utils
<<<<<<< HEAD
)

set(THIS_PACKAGE_INCLUDE_DEPENDS
  angles
  eigen_stl_containers
  geometric_shapes
  geometry_msgs
  kdl_parser
  moveit_msgs
  octomap_msgs
  random_numbers
  sensor_msgs
  shape_msgs
  srdfdom
  std_msgs
  tf2_eigen
  tf2_geometry_msgs
  trajectory_msgs
  visualization_msgs
  Eigen3
  eigen3_cmake_module
  OCTOMAP
  ${BULLET_ENABLE}
)
pluginlib_export_plugin_description_file(moveit_core collision_detector_fcl_description.xml)

include_directories(SYSTEM ${EIGEN3_INCLUDE_DIRS}
  ${LIBFCL_INCLUDE_DIRS}
  ${BULLET_INCLUDE_DIRS}
)

=======
  CATKIN_DEPENDS
    eigen_stl_containers
    geometric_shapes
    geometry_msgs
    kdl_parser
    moveit_msgs
    octomap_msgs
    random_numbers
    sensor_msgs
    shape_msgs
    srdfdom
    std_msgs
    tf2_eigen
    tf2_geometry_msgs
    trajectory_msgs
    visualization_msgs
  DEPENDS
    Boost
    EIGEN3
    LIBFCL
    OCTOMAP
    urdfdom
    urdfdom_headers
    ${BULLET_ENABLE}
    )

include_directories(SYSTEM ${catkin_INCLUDE_DIRS}
                           ${Boost_INCLUDE_DIRS}
                           ${EIGEN3_INCLUDE_DIRS}
                           ${urdfdom_INCLUDE_DIRS}
                           ${urdfdom_headers_INCLUDE_DIRS}
                           ${LIBFCL_INCLUDE_DIRS}
                           ${BULLET_INCLUDE_DIRS}
                           ${OCTOMAP_INCLUDE_DIRS}
                    )

#catkin_lint: ignore_once external_directory  (${VERSION_FILE_PATH})
>>>>>>> 0d0a6a17
include_directories(${THIS_PACKAGE_INCLUDE_DIRS}
                    ${VERSION_FILE_PATH})

# Generate and install version.h
string(REGEX REPLACE "^([0-9]+)\\..*" "\\1" MOVEIT_VERSION_MAJOR "${${PROJECT_NAME}_VERSION}")
string(REGEX REPLACE "^[0-9]+\\.([0-9]+).*" "\\1" MOVEIT_VERSION_MINOR "${${PROJECT_NAME}_VERSION}")
string(REGEX REPLACE "^[0-9]+\\.[0-9]+\\.([0-9]+).*" "\\1" MOVEIT_VERSION_PATCH "${${PROJECT_NAME}_VERSION}")
set(MOVEIT_VERSION_EXTRA "Alpha")
set(MOVEIT_VERSION "${MOVEIT_VERSION_MAJOR}.${MOVEIT_VERSION_MINOR}.${MOVEIT_VERSION_PATCH}-${MOVEIT_VERSION_EXTRA}")
message(STATUS " *** Building MoveIt ${MOVEIT_VERSION} ***")
configure_file("version/version.h.in" "${VERSION_FILE_PATH}/moveit/version.h")
install(FILES "${VERSION_FILE_PATH}/moveit/version.h" DESTINATION include/moveit)

add_subdirectory(version)
add_subdirectory(macros)
add_subdirectory(backtrace)
add_subdirectory(exceptions)
add_subdirectory(profiler)
add_subdirectory(utils)
add_subdirectory(background_processing)
add_subdirectory(robot_model)
add_subdirectory(collision_detection)
add_subdirectory(kinematics_base)
add_subdirectory(transforms)
add_subdirectory(robot_state)
add_subdirectory(collision_detection_fcl)
add_subdirectory(robot_trajectory)
add_subdirectory(kinematic_constraints)
add_subdirectory(trajectory_processing)
add_subdirectory(planning_scene)
add_subdirectory(controller_manager)
add_subdirectory(sensor_manager)
add_subdirectory(constraint_samplers)
add_subdirectory(planning_interface)
add_subdirectory(planning_request_adapter)
add_subdirectory(distance_field)
add_subdirectory(collision_distance_field)
add_subdirectory(kinematics_metrics)
add_subdirectory(dynamics_solver)
<<<<<<< HEAD
# TODO(henningkayser): enable bullet once the library is migrated to ROS2
=======

add_subdirectory(python)
set(pymoveit_libs
  moveit_collision_detection
  moveit_kinematic_constraints
  moveit_planning_scene
  moveit_python_tools
  moveit_robot_model
  moveit_robot_state
  moveit_transforms
)

pybind_add_module(pymoveit_core
    python/pymoveit_core.cpp
    collision_detection/src/pycollision_detection.cpp
    robot_model/src/pyrobot_model.cpp
    robot_state/src/pyrobot_state.cpp
    transforms/src/pytransforms.cpp
    planning_scene/src/pyplanning_scene.cpp
    kinematic_constraints/src/pykinematic_constraint.cpp
)
target_include_directories(pymoveit_core SYSTEM PRIVATE ${catkin_INCLUDE_DIRS})
target_link_libraries(pymoveit_core PRIVATE ${pymoveit_libs} ${catkin_LIBRARIES})

#catkin_lint: ignore_once undefined_target (pymoveit_core is defined by pybind_add_module)
install(TARGETS pymoveit_core LIBRARY DESTINATION ${CATKIN_GLOBAL_PYTHON_DESTINATION})

>>>>>>> 0d0a6a17
if(BULLET_ENABLE)
add_subdirectory(collision_detection_bullet)
else()
install(FILES collision_detection_bullet/empty_description.xml DESTINATION share/${PROJECT_NAME} RENAME collision_detector_bullet_description.xml)
endif()

install(
  TARGETS ${THIS_PACKAGE_LIBRARIES}
  EXPORT export_${PROJECT_NAME}
  LIBRARY DESTINATION lib
  ARCHIVE DESTINATION lib
  RUNTIME DESTINATION bin
  INCLUDES DESTINATION include
)

ament_export_targets(export_${PROJECT_NAME} HAS_LIBRARY_TARGET)
ament_export_dependencies(${THIS_PACKAGE_INCLUDE_DEPENDS})

if(BUILD_TESTING)
  find_package(ament_lint_auto REQUIRED)

  # These don't pass yet, disable them for now
  set(ament_cmake_copyright_FOUND TRUE)
  set(ament_cmake_cppcheck_FOUND TRUE)
  set(ament_cmake_cpplint_FOUND TRUE)
  set(ament_cmake_uncrustify_FOUND TRUE)
  set(ament_cmake_lint_cmake_FOUND TRUE)

  # Run all lint tests in package.xml except those listed above
  ament_lint_auto_find_test_dependencies()
endif()

ament_package(CONFIG_EXTRAS ConfigExtras.cmake)<|MERGE_RESOLUTION|>--- conflicted
+++ resolved
@@ -20,7 +20,6 @@
 
 find_package(PkgConfig REQUIRED)
 
-<<<<<<< HEAD
 pkg_check_modules(LIBFCL REQUIRED "fcl>=0.5.0")
 # replace LIBFCL_LIBRARIES with full path to the library
 find_library(LIBFCL_LIBRARIES_FULL ${LIBFCL_LIBRARIES} ${LIBFCL_LIBRARY_DIRS})
@@ -50,44 +49,11 @@
 find_package(visualization_msgs REQUIRED)
 find_package(common_interfaces REQUIRED)
 find_package(pluginlib REQUIRED)
+# TODO: Port python bindings
+# find_package(pybind11 REQUIRED)
 
 # Set target file path for version.h
 set(VERSION_FILE_PATH ${CMAKE_BINARY_DIR}/include)
-=======
-find_package(catkin REQUIRED
-COMPONENTS
-  tf2_eigen
-  tf2_geometry_msgs
-  eigen_stl_containers
-  geometric_shapes
-  geometry_msgs
-  kdl_parser
-  moveit_msgs
-  octomap_msgs
-  random_numbers
-  roslib
-  rostime
-  rosconsole
-  sensor_msgs
-  shape_msgs
-  srdfdom
-  std_msgs
-  trajectory_msgs
-  urdf
-  visualization_msgs
-  xmlrpcpp
-  pybind11_catkin
-)
-
-catkin_python_setup()
-
-set(VERSION_FILE_PATH "${CATKIN_DEVEL_PREFIX}/include")
-# Pass the folder of the generated version.h to catkin_package() for export in devel-space
-# This is how gencpp adds the folder of generated message code to the include dirs, see:
-#   https://github.com/ros/gencpp/blob/e5acaf6/cmake/gencpp-extras.cmake.em#L51-L54
-list(APPEND ${PROJECT_NAME}_INCLUDE_DIRS ${VERSION_FILE_PATH})
-file(MAKE_DIRECTORY "${VERSION_FILE_PATH}/moveit")
->>>>>>> 0d0a6a17
 
 set(THIS_PACKAGE_INCLUDE_DIRS
     background_processing/include
@@ -113,7 +79,8 @@
     planning_request_adapter/include
     planning_scene/include
     profiler/include
-    python/tools/include
+    # TODO: Port python bindings
+    # python/tools/include
     sensor_manager/include
     trajectory_processing/include
     utils/include
@@ -136,7 +103,8 @@
     moveit_constraint_samplers
     moveit_planning_request_adapter
     moveit_profiler
-    moveit_python_tools
+    # TODO: Port python bindings
+    # moveit_python_tools
     moveit_trajectory_processing
     moveit_distance_field
     moveit_collision_distance_field
@@ -144,7 +112,6 @@
     moveit_dynamics_solver
     moveit_utils
     moveit_test_utils
-<<<<<<< HEAD
 )
 
 set(THIS_PACKAGE_INCLUDE_DEPENDS
@@ -176,45 +143,6 @@
   ${BULLET_INCLUDE_DIRS}
 )
 
-=======
-  CATKIN_DEPENDS
-    eigen_stl_containers
-    geometric_shapes
-    geometry_msgs
-    kdl_parser
-    moveit_msgs
-    octomap_msgs
-    random_numbers
-    sensor_msgs
-    shape_msgs
-    srdfdom
-    std_msgs
-    tf2_eigen
-    tf2_geometry_msgs
-    trajectory_msgs
-    visualization_msgs
-  DEPENDS
-    Boost
-    EIGEN3
-    LIBFCL
-    OCTOMAP
-    urdfdom
-    urdfdom_headers
-    ${BULLET_ENABLE}
-    )
-
-include_directories(SYSTEM ${catkin_INCLUDE_DIRS}
-                           ${Boost_INCLUDE_DIRS}
-                           ${EIGEN3_INCLUDE_DIRS}
-                           ${urdfdom_INCLUDE_DIRS}
-                           ${urdfdom_headers_INCLUDE_DIRS}
-                           ${LIBFCL_INCLUDE_DIRS}
-                           ${BULLET_INCLUDE_DIRS}
-                           ${OCTOMAP_INCLUDE_DIRS}
-                    )
-
-#catkin_lint: ignore_once external_directory  (${VERSION_FILE_PATH})
->>>>>>> 0d0a6a17
 include_directories(${THIS_PACKAGE_INCLUDE_DIRS}
                     ${VERSION_FILE_PATH})
 
@@ -254,42 +182,40 @@
 add_subdirectory(collision_distance_field)
 add_subdirectory(kinematics_metrics)
 add_subdirectory(dynamics_solver)
-<<<<<<< HEAD
 # TODO(henningkayser): enable bullet once the library is migrated to ROS2
-=======
-
-add_subdirectory(python)
-set(pymoveit_libs
-  moveit_collision_detection
-  moveit_kinematic_constraints
-  moveit_planning_scene
-  moveit_python_tools
-  moveit_robot_model
-  moveit_robot_state
-  moveit_transforms
-)
-
-pybind_add_module(pymoveit_core
-    python/pymoveit_core.cpp
-    collision_detection/src/pycollision_detection.cpp
-    robot_model/src/pyrobot_model.cpp
-    robot_state/src/pyrobot_state.cpp
-    transforms/src/pytransforms.cpp
-    planning_scene/src/pyplanning_scene.cpp
-    kinematic_constraints/src/pykinematic_constraint.cpp
-)
-target_include_directories(pymoveit_core SYSTEM PRIVATE ${catkin_INCLUDE_DIRS})
-target_link_libraries(pymoveit_core PRIVATE ${pymoveit_libs} ${catkin_LIBRARIES})
-
-#catkin_lint: ignore_once undefined_target (pymoveit_core is defined by pybind_add_module)
-install(TARGETS pymoveit_core LIBRARY DESTINATION ${CATKIN_GLOBAL_PYTHON_DESTINATION})
-
->>>>>>> 0d0a6a17
 if(BULLET_ENABLE)
 add_subdirectory(collision_detection_bullet)
 else()
 install(FILES collision_detection_bullet/empty_description.xml DESTINATION share/${PROJECT_NAME} RENAME collision_detector_bullet_description.xml)
 endif()
+
+# TODO: Port python bindings
+# add_subdirectory(python)
+# set(pymoveit_libs
+#   moveit_collision_detection
+#   moveit_kinematic_constraints
+#   moveit_planning_scene
+#   moveit_python_tools
+#   moveit_robot_model
+#   moveit_robot_state
+#   moveit_transforms
+# )
+#
+# pybind_add_module(pymoveit_core
+#     python/pymoveit_core.cpp
+#     collision_detection/src/pycollision_detection.cpp
+#     robot_model/src/pyrobot_model.cpp
+#     robot_state/src/pyrobot_state.cpp
+#     transforms/src/pytransforms.cpp
+#     planning_scene/src/pyplanning_scene.cpp
+#     kinematic_constraints/src/pykinematic_constraint.cpp
+# )
+# target_include_directories(pymoveit_core SYSTEM PRIVATE ${catkin_INCLUDE_DIRS})
+# target_link_libraries(pymoveit_core PRIVATE ${pymoveit_libs} ${catkin_LIBRARIES})
+#
+# #catkin_lint: ignore_once undefined_target (pymoveit_core is defined by pybind_add_module)
+# install(TARGETS pymoveit_core LIBRARY DESTINATION ${CATKIN_GLOBAL_PYTHON_DESTINATION})
+
 
 install(
   TARGETS ${THIS_PACKAGE_LIBRARIES}
@@ -310,6 +236,7 @@
   set(ament_cmake_copyright_FOUND TRUE)
   set(ament_cmake_cppcheck_FOUND TRUE)
   set(ament_cmake_cpplint_FOUND TRUE)
+  set(ament_cmake_flake8_FOUND TRUE)
   set(ament_cmake_uncrustify_FOUND TRUE)
   set(ament_cmake_lint_cmake_FOUND TRUE)
 
