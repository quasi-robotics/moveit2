cmake_minimum_required(VERSION 3.22)
project(moveit_core LANGUAGES CXX)

# Common cmake code applied to all moveit packages
find_package(moveit_common REQUIRED)
moveit_package()

find_package(ament_cmake REQUIRED)
find_package(angles REQUIRED)
find_package(Bullet 2.87 REQUIRED)
find_package(common_interfaces REQUIRED)
find_package(eigen_stl_containers REQUIRED)
find_package(Eigen3 REQUIRED)
find_package(eigen3_cmake_module REQUIRED)
find_package(fcl REQUIRED)
find_package(generate_parameter_library REQUIRED)
find_package(geometric_shapes REQUIRED)
find_package(geometry_msgs REQUIRED)
find_package(kdl_parser REQUIRED)
find_package(moveit_msgs REQUIRED)
find_package(OCTOMAP REQUIRED)
find_package(octomap_msgs REQUIRED)
find_package(osqp REQUIRED)
find_package(pluginlib REQUIRED)
find_package(random_numbers REQUIRED)
find_package(rclcpp REQUIRED)
find_package(rsl REQUIRED)
find_package(ruckig REQUIRED)
find_package(sensor_msgs REQUIRED)
find_package(shape_msgs REQUIRED)
find_package(srdfdom REQUIRED)
find_package(std_msgs REQUIRED)
find_package(tf2_eigen REQUIRED)
find_package(tf2_geometry_msgs REQUIRED)
find_package(tf2_kdl REQUIRED)
find_package(trajectory_msgs REQUIRED)
find_package(urdf REQUIRED)
find_package(urdfdom REQUIRED)
find_package(urdfdom_headers REQUIRED)
find_package(visualization_msgs REQUIRED)

# Finds Boost Components
include(ConfigExtras.cmake)

add_subdirectory(collision_detection_bullet)
add_subdirectory(collision_detection_fcl)
add_subdirectory(collision_detection)
add_subdirectory(collision_distance_field)
add_subdirectory(constraint_samplers)
add_subdirectory(controller_manager)
add_subdirectory(distance_field)
add_subdirectory(dynamics_solver)
add_subdirectory(exceptions)
add_subdirectory(kinematic_constraints)
add_subdirectory(kinematics_base)
add_subdirectory(kinematics_metrics)
add_subdirectory(macros)
add_subdirectory(online_signal_smoothing)
add_subdirectory(planning_interface)
add_subdirectory(planning_scene)
add_subdirectory(robot_model)
add_subdirectory(robot_state)
add_subdirectory(robot_trajectory)
add_subdirectory(trajectory_processing)
add_subdirectory(transforms)
add_subdirectory(utils)
add_subdirectory(version)

install(
<<<<<<< HEAD
  TARGETS
    collision_detector_bullet_plugin
    collision_detector_fcl_plugin
    moveit_acceleration_filter
    moveit_acceleration_filter_parameters
    moveit_butterworth_filter
    moveit_butterworth_filter_parameters
    moveit_collision_detection
    moveit_collision_detection_bullet
    moveit_collision_detection_fcl
    moveit_collision_distance_field
    moveit_constraint_samplers
    moveit_distance_field
    moveit_dynamics_solver
    moveit_exceptions
    moveit_kinematic_constraints
    moveit_kinematics_base
    moveit_kinematics_metrics
    moveit_macros
    moveit_planning_interface
    moveit_planning_scene
    moveit_robot_model
    moveit_robot_state
    moveit_robot_trajectory
    moveit_smoothing_base
    moveit_test_utils
    moveit_trajectory_processing
    moveit_transforms
    moveit_utils
=======
  TARGETS collision_detector_bullet_plugin
          collision_detector_fcl_plugin
          moveit_acceleration_filter
          moveit_acceleration_filter_parameters
          moveit_butterworth_filter
          moveit_butterworth_filter_parameters
          moveit_collision_detection
          moveit_collision_detection_bullet
          moveit_collision_detection_fcl
          moveit_collision_distance_field
          moveit_constraint_samplers
          moveit_distance_field
          moveit_dynamics_solver
          moveit_exceptions
          moveit_kinematic_constraints
          moveit_kinematics_base
          moveit_kinematics_metrics
          moveit_macros
          moveit_planning_interface
          moveit_planning_scene
          moveit_robot_model
          moveit_robot_state
          moveit_robot_trajectory
          moveit_smoothing_base
          moveit_test_utils
          moveit_trajectory_processing
          moveit_transforms
          moveit_utils
>>>>>>> c1129415
  EXPORT moveit_coreTargets
  LIBRARY DESTINATION lib
  ARCHIVE DESTINATION lib
  RUNTIME DESTINATION bin)

ament_export_targets(moveit_coreTargets HAS_LIBRARY_TARGET)
ament_export_dependencies(
  angles
  Bullet
  common_interfaces
  eigen_stl_containers
  Eigen3
  eigen3_cmake_module
  fcl
  generate_parameter_library
  geometric_shapes
  geometry_msgs
  kdl_parser
  moveit_msgs
  OCTOMAP
  octomap_msgs
  osqp
  pluginlib
  random_numbers
  rclcpp
  rsl
  ruckig
  sensor_msgs
  shape_msgs
  srdfdom
  std_msgs
  tf2_eigen
  tf2_geometry_msgs
  tf2_kdl
  trajectory_msgs
  urdf
  urdfdom
  urdfdom_headers
  visualization_msgs)

# Plugin exports
pluginlib_export_plugin_description_file(moveit_core
                                         collision_detector_fcl_description.xml)
pluginlib_export_plugin_description_file(
  moveit_core collision_detector_bullet_description.xml)
pluginlib_export_plugin_description_file(moveit_core
                                         filter_plugin_butterworth.xml)
pluginlib_export_plugin_description_file(moveit_core
                                         filter_plugin_acceleration.xml)

ament_package(CONFIG_EXTRAS ConfigExtras.cmake)<|MERGE_RESOLUTION|>--- conflicted
+++ resolved
@@ -67,37 +67,6 @@
 add_subdirectory(version)
 
 install(
-<<<<<<< HEAD
-  TARGETS
-    collision_detector_bullet_plugin
-    collision_detector_fcl_plugin
-    moveit_acceleration_filter
-    moveit_acceleration_filter_parameters
-    moveit_butterworth_filter
-    moveit_butterworth_filter_parameters
-    moveit_collision_detection
-    moveit_collision_detection_bullet
-    moveit_collision_detection_fcl
-    moveit_collision_distance_field
-    moveit_constraint_samplers
-    moveit_distance_field
-    moveit_dynamics_solver
-    moveit_exceptions
-    moveit_kinematic_constraints
-    moveit_kinematics_base
-    moveit_kinematics_metrics
-    moveit_macros
-    moveit_planning_interface
-    moveit_planning_scene
-    moveit_robot_model
-    moveit_robot_state
-    moveit_robot_trajectory
-    moveit_smoothing_base
-    moveit_test_utils
-    moveit_trajectory_processing
-    moveit_transforms
-    moveit_utils
-=======
   TARGETS collision_detector_bullet_plugin
           collision_detector_fcl_plugin
           moveit_acceleration_filter
@@ -126,7 +95,6 @@
           moveit_trajectory_processing
           moveit_transforms
           moveit_utils
->>>>>>> c1129415
   EXPORT moveit_coreTargets
   LIBRARY DESTINATION lib
   ARCHIVE DESTINATION lib
