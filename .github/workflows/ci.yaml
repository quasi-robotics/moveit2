--- conflicted
+++ resolved
@@ -28,17 +28,10 @@
           - IMAGE: galactic-ci-testing
             ROS_DISTRO: galactic
     env:
-<<<<<<< HEAD
       CXXFLAGS: "-Wall -Wextra -Wwrite-strings -Wunreachable-code -Wpointer-arith -Wredundant-decls -Wno-deprecated-copy"
+      CLANG_TIDY_ARGS: --fix --fix-errors --format-style=file
       DOCKER_IMAGE: ghcr.io/ros-planning/moveit2:${{ matrix.env.IMAGE }}
       UPSTREAM_WORKSPACE: moveit2.repos $(f="moveit2_$(sed 's/-.*$//' <<< "${{ matrix.env.IMAGE }}").repos"; test -r $f && echo $f)
-=======
-      CLANG_TIDY_ARGS: --fix --fix-errors --format-style=file
-      DOCKER_IMAGE: moveit/moveit:${{ matrix.env.IMAGE }}
-      UPSTREAM_WORKSPACE: .github/workflows/upstream.rosinstall
-      TARGET_WORKSPACE: $TARGET_REPO_PATH github:ros-planning/moveit_resources#master
-      DOWNSTREAM_WORKSPACE: .github/workflows/downstream.rosinstall
->>>>>>> f3ac6070
       # Pull any updates to the upstream workspace (after restoring it from cache)
       AFTER_SETUP_UPSTREAM_WORKSPACE: vcs pull $BASEDIR/upstream_ws/src
       AFTER_SETUP_DOWNSTREAM_WORKSPACE: vcs pull $BASEDIR/downstream_ws/src
@@ -47,7 +40,6 @@
       AFTER_BUILD_TARGET_WORKSPACE: ccache -s
       # Changing linker to lld as ld has a behavior where it takes a long time to finish
       TARGET_CMAKE_ARGS: >
-<<<<<<< HEAD
         -DCMAKE_EXE_LINKER_FLAGS=-fuse-ld=lld
         -DCMAKE_SHARED_LINKER_FLAGS=-fuse-ld=lld
         -DCMAKE_MODULE_LINKER_FLAGS=-fuse-ld=lld
@@ -56,30 +48,16 @@
       CCACHE_DIR: ${{ github.workspace }}/.ccache
       BASEDIR: ${{ github.workspace }}/.work
       CLANG_TIDY_BASE_REF: ${{ github.event_name != 'workflow_dispatch' && (github.base_ref || github.ref) || '' }}
-      BEFORE_CLANG_TIDY_CHECKS: (cd $TARGET_REPO_PATH; clang-tidy --list-checks)
-=======
-        -DCMAKE_BUILD_TYPE=${{ matrix.env.CCOV && 'RelWithDebInfo' || 'Release'}}
-        -DCMAKE_CXX_FLAGS="${{ matrix.env.CLANG_TIDY != 'pedantic' && '-Werror ' || '' }}${{ matrix.env.CCOV && ' --coverage'}}"
-      DOWNSTREAM_CMAKE_ARGS: -DCMAKE_CXX_FLAGS="-Wall -Wextra"
-      CCACHE_DIR: ${{ github.workspace }}/.ccache
-      BASEDIR: ${{ github.workspace }}/.work
-      CLANG_TIDY_BASE_REF: ${{ github.event_name != 'workflow_dispatch' && (github.base_ref || github.ref) || '' }}
       BEFORE_CLANG_TIDY_CHECKS: |
         # Show list of applied checks
         (cd $TARGET_REPO_PATH; clang-tidy --list-checks)
         # Disable clang-tidy for ikfast plugins as we cannot fix the generated code
         find $BASEDIR/target_ws/build -iwholename "*_ikfast_plugin/compile_commands.json" -exec rm {} \;
-      BUILDER: ${{ matrix.env.BUILDER || 'catkin_tools' }}
->>>>>>> f3ac6070
       CC: ${{ matrix.env.CLANG_TIDY && 'clang' }}
       CXX: ${{ matrix.env.CLANG_TIDY && 'clang++' }}
       ADDITIONAL_DEBS: lld
 
-<<<<<<< HEAD
     name: ${{ matrix.env.IMAGE }}${{ matrix.env.CCOV && ' + ccov' || ''}}${{ matrix.env.IKFAST_TEST && ' + ikfast' || ''}}${{ matrix.env.CLANG_TIDY && (github.event_name != 'workflow_dispatch' && ' + clang-tidy (delta)' || ' + clang-tidy (all)') || '' }}
-=======
-    name: "${{ matrix.env.IMAGE }}${{ matrix.env.CATKIN_LINT && ' + catkin_lint' || ''}}${{ matrix.env.CCOV && ' + ccov' || ''}}${{ matrix.env.IKFAST_TEST && ' + ikfast' || ''}}${{ matrix.env.CLANG_TIDY && (github.event_name != 'workflow_dispatch' && ' + clang-tidy (delta)' || ' + clang-tidy (all)') || '' }}"
->>>>>>> f3ac6070
     runs-on: ubuntu-latest
     steps:
       - name: "Free up disk space"
@@ -97,24 +75,12 @@
           sudo rm -rf /usr/local
           df -h
       - uses: actions/checkout@v2
-<<<<<<< HEAD
       - name: Get latest release date for rosdistro
         id: rosdistro_release_date
         uses: JafarAbdi/latest-rosdistro-release-date-action@main
         with:
           rosdistro: ${{ matrix.env.ROS_DISTRO }}
       - name: Cache upstream workspace
-=======
-      - name: Cache upstream workspace
-        uses: pat-s/always-upload-cache@v2.1.5
-        with:
-          path: ${{ env.BASEDIR }}/upstream_ws
-          key: ${{ env.CACHE_PREFIX }}-${{ github.run_id }}
-          restore-keys: ${{ env.CACHE_PREFIX }}
-        env:
-          CACHE_PREFIX: upstream_ws-${{ matrix.env.IMAGE }}-${{ hashFiles('.github/workflows/upstream.rosinstall', '.github/workflows/ci.yaml') }}
-      - name: Cache downstream workspace
->>>>>>> f3ac6070
         uses: pat-s/always-upload-cache@v2.1.5
         with:
           path: ${{ env.BASEDIR }}/upstream_ws
@@ -125,11 +91,7 @@
       # The target directory cache doesn't include the source directory because
       # that comes from the checkout.  See "prepare target_ws for cache" task below
       - name: Cache target workspace
-<<<<<<< HEAD
         if: "!matrix.env.CCOV"
-=======
-        if: ${{ ! matrix.env.CCOV }}
->>>>>>> f3ac6070
         uses: pat-s/always-upload-cache@v2.1.5
         with:
           path: ${{ env.BASEDIR }}/target_ws
@@ -147,7 +109,6 @@
             ${{ env.CACHE_PREFIX }}
         env:
           CACHE_PREFIX: ccache-${{ matrix.env.IMAGE }}${{ matrix.env.CCOV && '-ccov' || '' }}
-<<<<<<< HEAD
       - name: Configure ccache
         run: |
           mkdir -p ${{ env.CCACHE_DIR }}
@@ -155,28 +116,16 @@
       - name: Generate ikfast packages
         if: matrix.env.IKFAST_TEST
         run: moveit_kinematics/test/test_ikfast_plugins.sh
-=======
-
-      - name: Generate ikfast packages
-        if: ${{ matrix.env.IKFAST_TEST }}
-        run: |
-          moveit_kinematics/test/test_ikfast_plugins.sh
->>>>>>> f3ac6070
       - id: ici
         name: Run industrial_ci
         uses: ros-industrial/industrial_ci@master
         env: ${{ matrix.env }}
-<<<<<<< HEAD
-=======
-
->>>>>>> f3ac6070
       - name: Upload test artifacts (on failure)
         uses: actions/upload-artifact@v2
         if: failure() && (steps.ici.outputs.run_target_test || steps.ici.outputs.target_test_results)
         with:
           name: test-results-${{ matrix.env.IMAGE }}
           path: ${{ env.BASEDIR }}/target_ws/**/test_results/**/*.xml
-<<<<<<< HEAD
       - name: Generate codecov report
         uses: rhaschke/lcov-action@main
         if: matrix.env.CCOV && steps.ici.outputs.target_test_results == '0'
@@ -186,23 +135,9 @@
           ignore: '"*/target_ws/build/*" "*/target_ws/install/*" "*/test/*"'
       - name: Upload codecov report
         uses: codecov/codecov-action@v2
-        if: matrix.env.CCOV && steps.ici.outputs.target_test_results == '0'
+        if: always() && matrix.env.CCOV && steps.ici.outputs.target_test_results == '0'
         with:
           files: ${{ env.BASEDIR }}/target_ws/coverage.info
-      - name: Upload clang-tidy changes
-        uses: rhaschke/upload-git-patch-action@main
-        if: matrix.env.CLANG_TIDY
-        with:
-          name: clang-tidy
-          path: ${{ env.BASEDIR }}/target_ws/src/$(basename $(pwd))
-      - name: Prepare target_ws for cache
-        if: "!matrix.env.CCOV"
-=======
-      - name: Upload codecov report
-        uses: codecov/codecov-action@v1
-        if: always() && matrix.env.CCOV && steps.ici.outputs.target_test_results == '0'
-        with:
-          files: ${{ env.BASEDIR }}/coverage.info
       - name: Upload clang-tidy changes
         uses: rhaschke/upload-git-patch-action@main
         if: always() && matrix.env.CLANG_TIDY
@@ -211,7 +146,6 @@
           path: ${{ env.BASEDIR }}/target_ws/src/$(basename $(pwd))
       - name: Prepare target_ws for cache
         if: always() && ! matrix.env.CCOV
->>>>>>> f3ac6070
         run: |
           du -sh ${{ env.BASEDIR }}/target_ws
           sudo find ${{ env.BASEDIR }}/target_ws -wholename '*/test_results/*' -delete
